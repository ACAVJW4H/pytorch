--- conflicted
+++ resolved
@@ -5,140 +5,6 @@
 namespace c10 {
 namespace impl {
 
-<<<<<<< HEAD
-template <typename... Ts>
-static void noop_trace_gpu_fn(const PyInterpreter*, Ts...) {
-  TORCH_INTERNAL_ASSERT(
-      0,
-      "attempted to call a GPU trace function after corresponding interpreter died");
-}
-
-void GPUTraceFunctionWrapper::disarm() {
-  event_creation_fn_ = &noop_trace_gpu_fn;
-  event_deletion_fn_ = &noop_trace_gpu_fn;
-  event_record_fn_ = &noop_trace_gpu_fn;
-  event_wait_fn_ = &noop_trace_gpu_fn;
-  memory_allocation_fn_ = &noop_trace_gpu_fn;
-  memory_deallocation_fn_ = &noop_trace_gpu_fn;
-  stream_creation_fn_ = &noop_trace_gpu_fn;
-}
-
-static std::string noop_name_fn(const PyInterpreter*) {
-  return "<unloaded interpreter>";
-}
-
-static void noop_decref_fn(const PyInterpreter*, PyObject*, bool) {
-  // no-op
-}
-
-static c10::intrusive_ptr<TensorImpl> noop_detach_fn(
-    const PyInterpreter*,
-    const TensorImpl*) {
-  TORCH_INTERNAL_ASSERT(
-      0,
-      "attempted to detach (shallow_copy_and_detach) Tensor with nontrivial PyObject after corresponding interpreter died");
-}
-
-static void noop_dispatch_fn(
-    const PyInterpreter*,
-    const c10::OperatorHandle& op,
-    torch::jit::Stack* stack) {
-  TORCH_INTERNAL_ASSERT(
-      0,
-      "attempted to dispatch (__torch_dispatch__) an operator on Tensor with nontrivial PyObject after corresponding interpreter died");
-}
-
-static bool noop_is_contiguous_fn(const PyInterpreter*, const TensorImpl*) {
-  TORCH_INTERNAL_ASSERT(
-      0,
-      "attempted to call `is_contiguous` on Tensor with nontrivial PyObject after corresponding interpreter died");
-}
-
-static c10::Device noop_device_fn(const PyInterpreter*, const TensorImpl*) {
-  TORCH_INTERNAL_ASSERT(
-      0,
-      "attempted to call `device` on Tensor with nontrivial PyObject after corresponding interpreter died");
-}
-
-static int64_t noop_dim_fn(const PyInterpreter*, const TensorImpl*) {
-  TORCH_INTERNAL_ASSERT(
-      0,
-      "attempted to call `dim` on Tensor with nontrivial PyObject after corresponding interpreter died");
-}
-
-static c10::IntArrayRef noop_strides_fn(
-    const PyInterpreter*,
-    const TensorImpl*) {
-  TORCH_INTERNAL_ASSERT(
-      0,
-      "attempted to call `strides` on Tensor with nontrivial PyObject after corresponding interpreter died");
-}
-
-static c10::IntArrayRef noop_sizes_fn(const PyInterpreter*, const TensorImpl*) {
-  TORCH_INTERNAL_ASSERT(
-      0,
-      "attempted to call `sizes` on Tensor with nontrivial PyObject after corresponding interpreter died");
-}
-
-static c10::SymIntArrayRef noop_sym_sizes_fn(
-    const PyInterpreter*,
-    const TensorImpl*) {
-  TORCH_INTERNAL_ASSERT(
-      0,
-      "attempted to call `sym_sizes` on Tensor with nontrivial PyObject after corresponding interpreter died");
-}
-
-static c10::Layout noop_layout_fn(const PyInterpreter*, const TensorImpl*) {
-  TORCH_INTERNAL_ASSERT(
-      0,
-      "attempted to call `layout` on Tensor with nontrivial PyObject after corresponding interpreter died");
-}
-
-static c10::SymInt noop_sym_numel_fn(const PyInterpreter*, const TensorImpl*) {
-  TORCH_INTERNAL_ASSERT(
-      0,
-      "attempted to call `sym_numel` on Tensor with nontrivial PyObject after corresponding interpreter died");
-}
-
-static c10::SymInt noop_sym_storage_offset_fn(
-    const PyInterpreter*,
-    const TensorImpl*) {
-  TORCH_INTERNAL_ASSERT(
-      0,
-      "attempted to call `sym_storage_offset` on Tensor with nontrivial PyObject after corresponding interpreter died");
-}
-
-static c10::SymIntArrayRef noop_sym_strides_fn(
-    const PyInterpreter*,
-    const TensorImpl*) {
-  TORCH_INTERNAL_ASSERT(
-      0,
-      "attempted to call `sym_strides` on Tensor with nontrivial PyObject after corresponding interpreter died");
-}
-
-void PyInterpreter::disarm() noexcept {
-  name_fn_ = &noop_name_fn;
-  decref_fn_ = &noop_decref_fn;
-  detach_fn_ = &noop_detach_fn;
-  dispatch_fn_ = &noop_dispatch_fn;
-  is_contiguous_fn_ = &noop_is_contiguous_fn;
-  device_fn_ = &noop_device_fn;
-  dim_fn_ = &noop_dim_fn;
-  strides_fn_ = &noop_strides_fn;
-  sizes_fn_ = &noop_sizes_fn;
-  sym_sizes_fn_ = &noop_sym_sizes_fn;
-  layout_fn_ = &noop_layout_fn;
-  sym_numel_fn_ = &noop_sym_numel_fn;
-  sym_storage_offset_fn_ = &noop_sym_storage_offset_fn;
-  trace_gpu_functions.disarm();
-  sym_strides_fn_ = &noop_sym_strides_fn;
-}
-
-// Defined out-of-line because it needs access to the definition of TensorImpl.
-__ubsan_ignore_function__ c10::intrusive_ptr<TensorImpl> PyInterpreter::detach(
-    const TensorImpl* self) const {
-  return (*detach_fn_)(this, self);
-=======
 struct NoopPyInterpreterVTable final : public PyInterpreterVTable {
   std::string name() const override {
     return "<unloaded interpreter>";
@@ -188,6 +54,9 @@
   c10::SymIntArrayRef sym_strides(const TensorImpl* self) const override {
     PANIC(sym_strides);
   }
+  c10::SymInt sym_storage_offset(const TensorImpl* self) const override {
+    PANIC(sym_storage_offset);
+  }
 
   // Just swallow the event, don't do anything
   void trace_gpu_event_creation(uintptr_t event) const override {}
@@ -204,7 +73,6 @@
   // Intentionally leaked
   static PyInterpreterVTable* noop_vtable = new NoopPyInterpreterVTable();
   vtable_ = noop_vtable;
->>>>>>> 26c136a1
 }
 
 } // namespace impl
