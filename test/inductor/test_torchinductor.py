# Owner(s): ["module: inductor"]
import contextlib
import dataclasses
import functools
import importlib
import itertools
import os
import random
import sys
import typing
import unittest
import weakref
from unittest.mock import patch

import torch

import torch._dynamo
from torch._dynamo.debug_utils import same_two_models
from torch._dynamo.testing import rand_strided, same
from torch.fx.experimental.proxy_tensor import make_fx
from torch.nn import functional as F
from torch.testing._internal.common_utils import (
    IS_FBCODE,
    TEST_WITH_ASAN,
    TEST_WITH_ROCM,
    TestCase as TorchTestCase,
)
from torch.utils._python_dispatch import TorchDispatchMode
from torch.utils._pytree import tree_flatten, tree_unflatten

try:
    import sympy

    importlib.import_module("functorch")
    importlib.import_module("filelock")

    import torch._inductor.config
    from functorch.compile import config as functorch_config
    from torch._decomp import get_decompositions
    from torch._inductor import codecache, config, metrics
    from torch._inductor.compile_fx import compile_fx, complex_memory_overlap
    from torch._inductor.ir import IndexingDiv, ModularIndexing
    from torch._inductor.sizevars import SizeVarAllocator
    from torch._inductor.utils import has_torchvision_roi_align, has_triton, timed

    # This will only pass on pytorch builds newer than roughly 5/15/2022
    assert get_decompositions([torch.ops.aten.trace])
    # Requires functorch
    from torch._inductor.compile_fx import compile_fx_inner
except (ImportError, AssertionError) as e:
    sys.stderr.write(f"{type(e)}: {e}\n")
    if __name__ == "__main__":
        sys.exit(0)
    raise unittest.SkipTest("requires sympy/functorch/filelock")

HAS_CPU = False
try:
    from subprocess import CalledProcessError

    from torch._inductor.codecache import CppCodeCache

    CppCodeCache.load("")
    HAS_CPU = not IS_FBCODE
except (
    CalledProcessError,
    OSError,
    torch._inductor.exc.InvalidCxxCompiler,
    torch._inductor.exc.CppCompileError,
):
    pass

aten = torch.ops.aten

HAS_CUDA = has_triton()
requires_cuda = functools.partial(unittest.skipIf, not HAS_CUDA, "requires cuda")

torch._inductor.config.triton.autotune = False  # too slow


# For OneDNN bf16 path, OneDNN requires the cpu has intel avx512 with avx512bw,
# avx512vl, and avx512dq at least. So we will skip the test case if one processor
# is not meet the requirement.
@functools.lru_cache(maxsize=None)
def has_bf16_support():
    import sys

    if sys.platform != "linux":
        return False
    with open("/proc/cpuinfo", encoding="ascii") as f:
        lines = f.read()
    return all(word in lines for word in ["avx512bw", "avx512vl", "avx512dq"])


unary_list = [
    torch.nn.ReLU(),
    torch.nn.Sigmoid(),
    torch.nn.Tanh(),
    torch.nn.Hardswish(),
    torch.nn.LeakyReLU(0.1, inplace=False),
    torch.nn.Hardtanh(min_val=-0.5, max_val=4, inplace=False),
    torch.nn.GELU(approximate="none"),
    torch.nn.GELU(approximate="tanh"),
]


binary_list = [
    lambda x, y: torch.add(x, y),  # call_function
    lambda x, y: torch.add(y, x),  # call_function
    lambda x, y: x.add(y),  # call_method
    lambda x, y: x.add_(y),  # call_method
    lambda x, y: torch.sub(x, y),  # call_function
    lambda x, y: x.sub(y),  # call_method
    lambda x, y: x.sub_(y),  # call_method
]


def requires_decomp(fn):
    """Decorator to disable test if a decomp is missing"""

    def wrap_test(test):
        @functools.wraps(test)
        def maybe_test(*args, **kwargs):
            if len(get_decompositions([fn])) == 0:
                raise unittest.SkipTest(f"requires decomp for {fn.__name__}")
            return test(*args, **kwargs)

        return maybe_test

    return wrap_test


class TestCase(TorchTestCase):
    @classmethod
    def setUpClass(cls):
        super().setUpClass()
        cls._stack = contextlib.ExitStack()
        cls._stack.enter_context(patch.object(config, "debug", True))
        cls._stack.enter_context(patch.object(config.cpp, "min_chunk_size", 1))

    @classmethod
    def tearDownClass(cls):
        cls._stack.close()
        super().tearDownClass()


class ToTuple(torch.nn.Module):
    def forward(self, x):
        return (x,)


@dataclasses.dataclass
class InputGen:
    n: int
    device: str

    def dense(self):
        return torch.randn((self.n, self.n), device=self.device)

    def transposed(self):
        return self.dense().transpose(0, 1)

    def strided(self):
        return torch.randn((self.n * 2, self.n * 3), device=self.device)[
            self.n :, self.n :: 2
        ]

    def broadcast1(self):
        return torch.randn((self.n,), device=self.device)

    def broadcast2(self):
        return torch.randn((1, self.n, 1), device=self.device)

    def broadcast3(self):
        return torch.randn((1,), device=self.device)

    def double(self):
        return torch.randn((self.n, self.n), device=self.device, dtype=torch.double)

    def int(self):
        return torch.arange(self.n, device=self.device, dtype=torch.int32)


def compute_grads(args, kwrags, results, grads):
    def gather_leaf_tensors(args, kwargs):
        args, _ = tree_flatten(args)
        kwargs, _ = tree_flatten(kwargs)
        args = args + kwargs
        leaf_tensors = [
            arg for arg in args if isinstance(arg, torch.Tensor) and arg.requires_grad
        ]
        return leaf_tensors

    flat_results, _ = tree_flatten(results)
    flat_diff_results = [r for r in flat_results if r.requires_grad]
    assert len(flat_diff_results) > 0

    leaf_tensors = gather_leaf_tensors(args, kwrags)
    assert len(leaf_tensors) > 0
    return torch.autograd.grad(
        flat_diff_results,
        leaf_tensors,
        grads,
        allow_unused=True,
        retain_graph=True,
    )


@patch.object(torch._inductor.config.triton, "cudagraphs", False)
def check_model(
    self: TestCase,
    model,
    example_inputs,
    kwargs=None,
    *,
    atol=None,
    rtol=None,
    check_lowp=True,
    exact_dtype=True,
    nopython=True,
    copy_to_cuda=True,
    reference_in_float=True,
    assert_equal=True,
    check_gradient=False,
):
    kwargs = kwargs or {}
    torch._dynamo.reset()

    ref_inputs = example_inputs
    ref_kwargs = kwargs
    has_lowp_args = False
    original_lowp_dtype = torch.half

    if reference_in_float:
        # check_lowp is ignored here, it's kept just to be able to call `common` with extra arg
        def upcast_fn(x):
            nonlocal has_lowp_args
            if isinstance(x, torch.Tensor) and (
                x.dtype == torch.float16 or x.dtype == torch.bfloat16
            ):
                has_lowp_args = True
                return x.float()
            else:
                return x

        def get_original_lowp_dtype(example_inputs):
            dtypes = [x.dtype for x in example_inputs if isinstance(x, torch.Tensor)]
            dtype_set = set(dtypes)
            return dtype_set.pop() if len(dtype_set) == 1 else torch.half

        ref_inputs = list(map(upcast_fn, example_inputs))
        ref_kwargs = {k: upcast_fn(v) for k, v in kwargs.items()}
        if has_lowp_args:
            original_lowp_dtype = get_original_lowp_dtype(example_inputs)
            if hasattr(model, "to"):
                model = model.to(torch.float)

    torch.manual_seed(0)

    correct = model(*ref_inputs, **ref_kwargs)
    # downcast the model back if needed
    if reference_in_float and has_lowp_args:
        if hasattr(model, "to"):
            model = model.to(original_lowp_dtype)

    torch._inductor.metrics.reset()

    called = False

    def compile_fx_wrapper(model_, example_inputs_):
        nonlocal called
        called = True
        return compile_fx(model_, example_inputs_)

    def run(*ex, **kwargs):
        return model(*ex, **kwargs)

    run = torch._dynamo.optimize(compile_fx_wrapper, nopython=nopython)(run)

    torch.manual_seed(0)
    actual = run(*example_inputs, **kwargs)
    # if not called:
    #     exp = torch._dynamo.explain(run, *example_inputs)
    #     print("Explain:", exp[0])
    #     for graph in exp[2]:
    #         print("Graph", graph)
    assert called, "Ran graph without calling compile_fx"
    assert type(actual) == type(correct)

    correct_flat, correct_spec = tree_flatten(correct)
    actual_flat, _ = tree_flatten(actual)
    if reference_in_float:
        correct_flat = tuple(
            y.to(x.dtype)
            if isinstance(y, torch.Tensor) and y.dtype.is_floating_point
            else y
            for x, y in zip(actual_flat, correct_flat)
        )
        correct = tree_unflatten(correct_flat, correct_spec)

    if assert_equal:
        self.assertEqual(
            actual,
            correct,
            atol=atol,
            rtol=rtol,
            equal_nan=True,
            exact_dtype=exact_dtype,
        )
    else:
        for correct_val, actual_val in zip(correct_flat, actual_flat):
            if isinstance(correct_val, torch.Tensor):
                assert correct_val.device == actual_val.device
                assert correct_val.size() == actual_val.size()
                assert correct_val.stride() == actual_val.stride()
                assert correct_val.layout == actual_val.layout
                if exact_dtype:
                    assert correct_val.dtype == actual_val.dtype

    if check_gradient:

        # generate random unit norm gradients
        grads = [
            torch.rand(r.shape, device=r.device, dtype=r.dtype)
            for r in correct_flat
            if r.requires_grad
        ]
        for g in grads:
            g /= g.norm()

        correct_grad = compute_grads(ref_inputs, ref_kwargs, correct, grads)
        actual_grad = compute_grads(example_inputs, kwargs, actual, grads)

        self.assertEqual(
            actual_grad,
            correct_grad,
            atol=atol,
            rtol=rtol,
            equal_nan=True,
            exact_dtype=exact_dtype,
        )

    torch._dynamo.reset()


@patch.object(torch._inductor.config.triton, "cudagraphs", False)
def check_model_cuda(
    self: TestCase,
    model,
    example_inputs,
    kwargs=None,
    *,
    atol=None,
    rtol=None,
    check_lowp=True,
    exact_dtype=True,
    nopython=True,
    copy_to_cuda=True,
    reference_in_float=True,
    assert_equal=True,
    check_gradient=False,
):
    kwargs = kwargs or {}
    if hasattr(model, "to"):
        model = model.to("cuda")

    def copy_fn(x):
        # preserve strides of the input on the device
        if not isinstance(x, torch.Tensor):
            return x
        return torch.empty_strided(
            x.size(), x.stride(), device="cuda", dtype=x.dtype
        ).copy_(x)

    if copy_to_cuda:
        example_inputs = tuple(copy_fn(x) for x in example_inputs)

    check_model(
        self,
        model,
        example_inputs,
        kwargs,
        atol=atol,
        rtol=rtol,
        exact_dtype=exact_dtype,
        nopython=nopython,
        reference_in_float=reference_in_float,
        assert_equal=assert_equal,
        check_gradient=check_gradient,
    )

    if check_lowp:

        def downcast_fn(x):
            if not isinstance(x, torch.Tensor) or not x.dtype == torch.float:
                return x
            return torch.empty_strided(
                x.size(), x.stride(), device="cuda", dtype=torch.half
            ).copy_(x)

        example_inputs = list(map(downcast_fn, example_inputs))
        if hasattr(model, "to"):
            model = model.to(torch.half)
        check_model(
            self,
            model,
            example_inputs,
            kwargs,
            atol=atol,
            rtol=rtol,
            exact_dtype=exact_dtype,
            nopython=nopython,
            reference_in_float=reference_in_float,
            assert_equal=assert_equal,
            check_gradient=check_gradient,
        )


class SweepInputs2:
    input_gen_types1 = [
        "dense",
        "transposed",
        "strided",
        "broadcast1",
        "broadcast2",
        "broadcast3",
        "double",
        "int",
    ]
    input_gen_types2 = input_gen_types1
    gen = None

    @staticmethod
    def kernel(a, b):
        return (a + b,)

    @classmethod
    def gen_template(cls, name1, name2):
        def test(self):
            check_model(
                self,
                cls.kernel,
                (
                    getattr(cls.gen, name1)(),
                    getattr(cls.gen, name2)(),
                ),
            )

        test.__name__ = f"test_{cls.gen.device}_{name1}_{name2}"
        setattr(cls, test.__name__, test)

    @classmethod
    def populate(cls):
        for name1 in cls.input_gen_types1:
            for name2 in cls.input_gen_types2:
                cls.gen_template(name1, name2)


class TestIndexingSimplification(TorchTestCase):
    def test_indexing_simplification(self):
        sizevars = SizeVarAllocator()
        i0 = sympy.Symbol("i0")
        i1 = sympy.Symbol("i1")
        i2 = sympy.Symbol("i2")
        r3 = sympy.Symbol("r3")

        var_ranges = {i0: 3136, i1: 64, i2: 32, r3: 3}
        expr = (
            128 * i2
            + ModularIndexing(i1, 1, 64)
            + 64 * ModularIndexing(i1 + 64 * r3, 64, 2)
        )
        # check that `i1//64` is removed when i1 is always less than 64,
        # and the next simplificaton doesn't happen
        self.assertEqual(
            sizevars.simplify_with_ranges(expr, var_ranges),
            i1 + 128 * i2 + 64 * ModularIndexing(r3, 1, 2),
        )
        # all the modular indexing should be removed when the body cant be larger than the modulus
        var_ranges[r3] = 2
        self.assertEqual(
            sizevars.simplify_with_ranges(expr, var_ranges), i1 + 128 * i2 + 64 * r3
        )

        # small terms should be kept if the rest is not guaranteed to be divisible
        self.assertEqual(
            sizevars.simplify_with_ranges(IndexingDiv(r3 + i2 + i1, 32), var_ranges),
            IndexingDiv(r3 + i2 + i1, 32),
        )

        expr = ModularIndexing(2 * i2 + r3, 1, 64)
        # modular indexing is removed if base is smaller than modulo
        self.assertEqual(sizevars.simplify_with_ranges(expr, var_ranges), 2 * i2 + r3)

        # check the same thing but with symbolic divisor
        self.assertEqual(IndexingDiv(r3 * i0, r3), i0)
        self.assertEqual(ModularIndexing(r3 * i0, r3, 10), ModularIndexing(i0, 1, 10))

        # (10*i) % 10 is always zero and should get optimized away
        self.assertEqual(
            ModularIndexing(i0 + i1 * 10, 1, 10), ModularIndexing(i0, 1, 10)
        )

        # ((20*i)//2) % 10 is always zero and should get optimized away
        self.assertEqual(
            ModularIndexing(i0 + i1 * 20, 2, 10), ModularIndexing(i0, 2, 10)
        )

        # the same things happens with symbolic divisor
        self.assertEqual(
            ModularIndexing(i0 + i1 * i2 * r3, i2, r3), ModularIndexing(i0, i2, r3)
        )

        # Constant fold from divisor into base
        self.assertEqual(ModularIndexing(i0 * 4, 2, 10), ModularIndexing(i0 * 2, 1, 10))
        self.assertEqual(IndexingDiv(i0 * 4, 2), i0 * 2)

        # Nested modular indexing is correctly simplified
        var_ranges = {"i1": 13, "i2": 121}
        expr = ModularIndexing(ModularIndexing(121 * i1 + i2, 1, 784), 1, 28)
        self.assertEqual(sizevars.simplify_with_ranges(expr, var_ranges), expr)
        expr = ModularIndexing(ModularIndexing(121 * i1 + i2, 1, 784) + 1, 1, 28)
        self.assertEqual(sizevars.simplify_with_ranges(expr, var_ranges), expr)
        var_ranges = {"i2": 784}
        expr = ModularIndexing(ModularIndexing(i2, 1, 28), 7, 4)
        expected = IndexingDiv(ModularIndexing(i2, 1, 28), 7)
        self.assertEqual(sizevars.simplify_with_ranges(expr, var_ranges), expected)
        expr = ModularIndexing(ModularIndexing(i2, 1, 28) + 1, 7, 4)
        self.assertEqual(sizevars.simplify_with_ranges(expr, var_ranges), expr)

    def test_indexing_join(self):
        sizevars = SizeVarAllocator()
        i0 = sympy.Symbol("i0")
        i1 = sympy.Symbol("i1")
        i2 = sympy.Symbol("i2")

        # join two ModularIndexing calls into one larger one when possible
        expr1 = ModularIndexing(i0, 1, 32) + 32 * ModularIndexing(i0, 32, 4)
        self.assertEqual(
            sizevars.simplify_with_ranges(expr1, {}), ModularIndexing(i0, 1, 128)
        )

        # it should also work with a scale
        self.assertEqual(
            sizevars.simplify_with_ranges(2 * expr1, {}),
            2 * ModularIndexing(i0, 1, 128),
        )

        # it should work when divisor is not 1
        expr2 = ModularIndexing(i0, 3, 32) + 32 * ModularIndexing(i0, 32 * 3, 4)
        simplified = sizevars.simplify_with_ranges(expr2, {})
        self.assertEqual(simplified, ModularIndexing(i0, 3, 128))
        self.assertEqual(expr2.subs({i0: 39485}), simplified.subs({i0: 39485}))

        # it should not happen in this case as the modulus is wrong
        expr3 = ModularIndexing(i0, 1, 30) + 32 * ModularIndexing(i0, 32, 4)
        self.assertEqual(sizevars.simplify_with_ranges(expr3, {}), expr3)

        # check that it also works with a modulus>1
        expr4 = ModularIndexing(i0, 10, i1) + i1 * ModularIndexing(i0, i1 * 10, i2)
        res0 = expr4.subs({i0: 24056, i1: 13, i2: 19})
        simplified = sizevars.simplify_with_ranges(expr4, {})
        res1 = simplified.subs({i0: 24056, i1: 13, i2: 19})
        self.assertEqual(res0, res1)
        self.assertEqual(simplified, ModularIndexing(i0, 10, i1 * i2))

        # and also works with an offset
        self.assertEqual(
            sizevars.simplify_with_ranges(expr4 + 10, {}),
            ModularIndexing(i0, 10, i1 * i2) + 10,
        )

        # works for ModularIndexing + IndexingDiv
        expr5 = 197 * IndexingDiv(i0, 197) + ModularIndexing(i0, 1, 197)
        simplified = sizevars.simplify_with_ranges(expr5, {})
        self.assertEqual(simplified, i0)
        self.assertEqual(expr5.subs({i0: 39485}), simplified.subs({i0: 39485}))

        # works with a scale
        self.assertEqual(
            sizevars.simplify_with_ranges(2 * expr5, {}),
            2 * i0,
        )

        # divisor != 1
        expr6 = 197 * IndexingDiv(i0, 197 * 3) + ModularIndexing(i0, 3, 197)
        simplified = sizevars.simplify_with_ranges(expr6, {})
        self.assertEqual(simplified, IndexingDiv(i0, 3))
        self.assertEqual(expr6.subs({i0: 39485}), simplified.subs({i0: 39485}))


class CommonTemplate:
    @classmethod
    def install(my_cls, other_cls, suffix):  # noqa: B902
        for name, value in my_cls.__dict__.items():
            if name.startswith("test_"):
                setattr(other_cls, f"{name}_{suffix}", value)

    def test_bool(self):
        def fn(a, b):
            return (
                a + b,
                a * b,
                a & b,
                a | b,
                a ^ b,
                torch.logical_and(a, b),
                torch.logical_or(a, b),
                torch.logical_not(a),
                torch.sign(b),
            )

        self.common(
            fn,
            (
                torch.tensor([True, False, True, False]),
                torch.tensor([False, False, True, True]),
            ),
        )

    def test_add_const_int(self):
        def fn(a):
            return (a + 1,)

        self.common(fn, (torch.randn(32),))

    def test_add_const_float(self):
        def fn(a):
            return (a + 1.5,)

        self.common(fn, (torch.randn(32),))

    def test_add_inplace_permuted(self):
        def fn(x, y):
            return x.add_(y)

        x = torch.ones([2, 12, 13, 17]).transpose(1, 2)
        y = torch.randn([2, 13, 1, 17])

        self.common(fn, (x, y))

    def test_abs(self):
        def fn(a):
            return (a / (torch.abs(a) + 1),)

        self.common(fn, (torch.randn(17),))

    def test_sgn(self):
        def fn(a):
            return torch.sgn(a), torch.sgn(a + 1) - 1

        self.common(fn, [torch.linspace(-10, 10, 41)])

    def test_max_min(self):
        def fn(a, b):
            return (torch.maximum(a, b), torch.minimum(a, b))

        self.common(fn, (torch.randn(8), torch.randn(8)))

    def test_horizonal_fusion1(self):
        def fn(a, b, c):
            return (a + b, a - c, b * c)

        self.common(
            fn, (torch.randn(8, 16, 16), torch.randn(8, 16, 16), torch.randn(1, 16, 1))
        )

    def test_horizonal_fusion2(self):
        def fn(a, b, c):
            return a + 1, b + 2, c + 3

        self.common(fn, (torch.randn(8, 16, 8), torch.randn(8, 16), torch.randn(16, 8)))

    def test_vertical_fusion1(self):
        def fn(sa, ct, p):
            # From torchbench.pyhpc_equation_of_state
            v17 = -3.087032500374211e-7
            v18 = -1.988366587925593e-8
            v19 = -1.061519070296458e-11
            v20 = 1.550932729220080e-10
            t15 = v19 * ct
            t19 = v17 + ct * (v18 + t15) + v20 * sa
            t20 = 1.0 / t19
            t128 = t19 * p
            return t20 + t128

        self.common(
            fn,
            (
                torch.randn(204, 204, 26),
                torch.randn(204, 204, 26),
                torch.randn(26),
            ),
        )
        self.assertEqual(torch._inductor.metrics.generated_kernel_count, 1)

    def test_sum1(self):
        def fn(a, b):
            return ((a + b).sum(-1),)

        self.common(fn, (torch.randn(8, 8), torch.randn(8, 8)))

    def test_sum2(self):
        def fn(a, b):
            return ((a + b).sum([1, 2]), (a + b).sum(-1))

        self.common(fn, (torch.randn(8, 9, 3, 21), torch.randn(8, 9, 3, 21)))

    def test_sum3(self):
        def fn(a, b):
            r1 = a + b
            r2 = r1.sum(-1)
            r3 = torch.squeeze(b) + 10
            return (r1, r2, r3)

        # Mismatched elements: 2 / 10 (20.0%)
        # Greatest absolute difference: 0.0029296875 at index (8,) (up to 1e-05 allowed)
        # Greatest relative difference: 0.0017482517482517483 at index (6,) (up to 0.001 allowed)
        self.common(fn, (torch.randn(10, 10), torch.randn(1, 10)), atol=1e-5, rtol=2e-3)

    def test_sum4(self):
        def fn(a):
            b = a + 1
            c = b.sum(-1)
            d = c + 3
            e = d.sum(-1)
            f = e + 5
            return (f, e, d, c, b)

        self.common(fn, (torch.randn(1, 16, 8, 8),))

    def test_sum5(self):
        def fn(a):
            b = a + 1
            c = b.sum(-1)
            d = c + 3
            e = d.sum(-1)
            f = e + 5
            return (f,)

        self.common(fn, (torch.randn(1, 17, 8, 9),))

    def test_reduction1(self):
        def fn(a):
            return (a.sum(), a.max(), a.min(), a.argmax(), a.argmin())

        self.common(fn, (torch.tensor([float("-inf"), 0.0, float("inf")]),))

    def test_reduction2(self):
        def fn(a):
            # FIXME: a.argmax
            return (a.sum(), a.max(), a.min(), a.argmin())

        self.common(fn, (torch.full((4,), float("inf")),))

    def test_reduction3(self):
        def fn(a):
            # FIXME: a.argmin
            return (a.sum(), a.max(), a.min(), a.argmax())

        self.common(fn, (torch.full((4,), float("-inf")),))

    def test_reduction4(self):
        if self.device == "cpu":
            raise unittest.SkipTest("Non-deterministic CPU results")

        def fn(a):
            return (a.argmax(-1), a.argmin(-1))

        inputs = (torch.ones(128), torch.ones(4, 4, 1))
        for i in inputs:
            self.common(fn, (i,))

    @patch.object(config, "dynamic_shapes", False)
    def test_unroll_small_reduction(self):
        def fn(x):
            val1, index1 = x.min(-1)
            val2, index2 = x.max(-1)
            return (
                val1,
                index1,
                val2,
                index2,
                x.sum(-1),
                (x > 1).any(-1),
                (x > 0).all(-1),
                x.argmin(-1),
                x.argmax(-1),
                x.amin(-1),
                x.amax(-1),
            )

        with patch.object(config, "unroll_reductions_threshold", 8):
            # small sized reductions will get unrolled
            self.common(fn, (torch.randn(8, 3),))
        torch._dynamo.reset()
        with patch.object(config, "unroll_reductions_threshold", 1):
            # make sure things also work if they aren't unrolled
            self.common(fn, (torch.randn(8, 3),))

    def test_multilayer_low_prec(self):
        # fp16 nyi for cpu
        if self.device == "cpu":
            raise unittest.SkipTest("requires CUDA")

        def fn(a):
            return torch.mean(a)

        self.common(fn, ((torch.rand((10, 3, 352, 352), dtype=torch.float16),)))

    def test_expanded_reduction(self):
        if self.device == "cpu":
            raise unittest.SkipTest(
                "https://github.com/pytorch/torchdynamo/issues/1697"
            )

        def fn(x, y):
            z = x * y
            return z.sum((0, 1))

        self.common(fn, (torch.randn(2, 197, 256), torch.randn(2, 1, 256)))

    def test_min_max_reduction(self):
        def fn(a, b):
            return ((a + b).max(), (a + b).min(), torch.amax(a + 1, keepdim=True))

        self.common(fn, (torch.randn(8, 8), torch.randn(8, 8)))

    def test_sum_int(self):
        def fn(x):
            return 2 * x.sum(-1) + x.sum()

        dtypes = torch.bool, torch.uint8, torch.int
        inps = [torch.randint(2, (64,), dtype=dtype) for dtype in dtypes]
        for i in inps:
            self.common(fn, (i,), check_lowp=False)

    def test_sum_dtype(self):
        def fn(x):
            return x * x.sum(-1, dtype=torch.double) + x.sum(dtype=torch.double)

        self.common(fn, (torch.ones(32, 32) * 70,))

    def test_clamp(self):
        def fn(a, b):
            return (a.clamp(-0.1, 0.1), b.clamp(0), torch.clamp(a + b, max=0))

        self.common(fn, (torch.randn(8, 8), torch.randn(8, 8)))

    def test_arange1(self):
        def fn(x):
            rng1 = torch.arange(8 * 8, dtype=torch.float32, device=x.device).view(8, 8)
            rng2 = torch.arange(10, 18, device=x.device)
            tmp = x * rng1
            return tmp, tmp + rng2

        self.common(fn, (torch.randn(8, 8),))

    def test_arange2(self):
        def fn(x):
            rng1 = torch.arange(8, device=x.device)
            return (x + rng1,)

        self.common(fn, (torch.randint(4, (8, 8)),), check_lowp=False)

    def test_arange3(self):
        def fn(x):
            return x + torch.ops.aten.arange.start_step(
                0, 53, 4, dtype=torch.int64, device=x.device
            )

        self.common(fn, (torch.randn(14),))

    def test_arange4(self):
        def fn(x):
            return x - torch.arange(512, -512, -1.0, device=x.device)

        self.common(fn, (torch.randn(1024),))

    def test_linspace(self):
        def fn(x):
            return torch.linspace(0.125, 0.875, 7, device=x.device) + x

        self.common(fn, (torch.randn(1, 7),))

    def test_tensor1(self):
        def fn(x):
            return torch.tensor([1], device=x.device) + x, torch.tensor(
                5, device=x.device
            )

        self.common(fn, (torch.randn(10),))

    def test_tensor2(self):
        def fn(x):
            return torch.tensor(list(range(2, 40, 2)), device=x.device) + x

        self.common(fn, (torch.randn(1),))

    def test_tensor3(self):
        def fn(x):
            return (
                torch.tensor([], device=x.device),
                torch.tensor([1, 2], device=x.device) + 1,
                torch.tensor([1, 2, 3], device=x.device) + 2,
                torch.tensor([1, 2, 3, 4], device=x.device) + x,
            )

        self.common(fn, [torch.randn(4)])

    def test_views1(self):
        def fn1(x, y):
            return (x.view(size2) + y,)

        def fn2(x, y):
            return ((x + 1).view(size2) + y,)

        views = [
            ([5 * 7], [5, 7]),
            ([2 * 3 * 4 * 5 * 6 * 7], [2, 3, 4, 5, 6, 7]),
            ([2 * 3, 4, 5, 6 * 7], [2, 3, 4, 5, 6, 7]),
            ([10 * 5, 20], [10, 5, 20]),
            ([1, 10, 1], [10]),
            ([10, 1, 10, 1, 10], [10, 100]),
            ([2, 2, 2, 2], [4, 4]),
        ]
        for size1, size2 in views:
            self.common(fn1, (torch.randn(size1), torch.randn(size2)))
            self.common(fn2, (torch.randn(size1), torch.randn(size2)))

        for size2, size1 in views:
            self.common(fn1, (torch.randn(size1), torch.randn(size2)))
            self.common(fn2, (torch.randn(size1), torch.randn(size2)))

    def test_views2(self):
        def fn1(x):
            return (x.view(size2) + 1,)

        def fn2(x):
            return ((x * 2).view(size2) + 1,)

        for size1, size2 in [
            ([2, 2, 2, 2], [4, -1]),
            ([10, 1, 10, 1, 10], [-1, 100]),
            ([10 * 5, 20], [10, -1, 20]),
        ]:
            self.common(fn1, (torch.randn(size1),))
            self.common(fn2, (torch.randn(size1),))

    def test_views3(self):
        # example taken from hf_BigBird
        def forward(arg1, arg2):
            index = torch.ops.aten.index(arg1, [arg2])
            view_1 = torch.ops.aten.view(index, [1, 2232, 64])
            view_2 = torch.ops.aten.view(view_1, [1, 12, 62, 192])
            return view_2

        self.common(
            forward,
            (
                rand_strided((64, 64), (64, 1), torch.float32),
                rand_strided((2232,), (1,), torch.int64),
            ),
        )

    def test_relu(self):
        def fn(a, b):
            return (torch.relu(a), torch.relu(a + b) / 10)

        self.common(fn, (torch.randn(8, 8), torch.randn(8, 8)))

    def test_exp(self):
        def fn(a, b):
            return (torch.exp(a), torch.exp(a + b))

        self.common(fn, (torch.randn(8, 8), torch.randn(8, 8)))

    def test_sigmoid(self):
        def fn(a, b):
            return (torch.sigmoid(a), torch.sigmoid(a + b))

        self.common(fn, (torch.randn(8, 8), torch.randn(8, 8)))

    def test_round(self):
        def fn(a, b):
            return torch.round(a), torch.round(b + 1), torch.round(a, decimals=2)

        # without manual_seed, there is some chance this test fails due to:
        # https://github.com/openai/triton/issues/530
        torch.manual_seed(0)

        # with *100 we are always getting a number exactly at .5 which we don't do right in half
        self.common(fn, (torch.randn(8, 8) * 100, torch.randn(8, 8) * 10))

    def test_round_correctness(self):
        if self.device == "cuda":
            raise unittest.SkipTest("need to debug tl.libdevice on A100/V100")

        def fn(a):
            return torch.round(a)

        self.common(
            fn,
            [torch.arange(-10, 10, 0.1, dtype=torch.float64)],
            check_lowp=False,
        )

    def test_silu(self):
        def fn(a):
            return (torch.nn.functional.silu(a),)

        self.common(fn, (torch.randn(8, 8),))

    # TODO(voz): Re-enable this test ASAP https://github.com/pytorch/pytorch/issues/82763
    @unittest.skip("Skipping due to op bugs")
    def test_nan_to_num(self):
        def fn(a):
            return (
                torch.nan_to_num(a),
                torch.nan_to_num(a, nan=3.0),
                torch.nan_to_num(a, nan=None),
                torch.nan_to_num(a, posinf=4.0),
                torch.nan_to_num(a, neginf=5.0),
                torch.nan_to_num(a, nan=3.0, posinf=4.0, neginf=5.0),
            )

        self.common(
            fn,
            (torch.tensor((float("nan"), float("inf"), float("-inf"), 1.0)),),
            check_lowp=False,  # a much more elaborate test is required to match finfo max's for float and half
        )

    def test_div1(self):
        def fn(a, b):
            return (
                aten.div(a, b, rounding_mode=None),
                aten.div(a, b, rounding_mode="floor"),
                aten.div(a, b, rounding_mode="trunc"),
                a / b,
                a // b,
            )

        self.common(fn, (torch.randn(8, 8) * 100, torch.randn(8, 8) * 100))

    def test_div2(self):
        def fn(a, b):
            return (
                aten.div(a, b, rounding_mode=None),
                aten.div(a, b, rounding_mode="floor"),
                aten.div(a, b, rounding_mode="trunc"),
                a / b,
                a // b,
            )

        self.common(fn, (torch.randint(-100, 100, [8, 8]), 100 * torch.randn(8, 8)))

    def test_div3(self):
        def fn(a, b):
            return (
                aten.div(a, b, rounding_mode=None),
                aten.div(a, b, rounding_mode="floor"),
                aten.div(a, b, rounding_mode="trunc"),
                a / b,
                a // b,
            )

        a = torch.randint(1, 100, [8, 8])
        self.common(fn, (a * 2, a))

    def test_div4(self):
        def fn(a, b):
            return (
                aten.div(a, b, rounding_mode=None),
                aten.div(a, b, rounding_mode="floor"),
                aten.div(a, b, rounding_mode="trunc"),
                a / b,
                a // b,
            )

        self.common(
            fn,
            (torch.randint(-100, 0, [8, 8]), torch.randint(1, 10, [8, 8])),
        )

    def test_div5(self):
        def fn(a, b):
            return (
                aten.div(a, b, rounding_mode=None),
                aten.div(a, b, rounding_mode="floor"),
                aten.div(a, b, rounding_mode="trunc"),
                a / b,
                a // b,
            )

        # divide a scalar
        self.common(fn, (torch.randint(-100, 0, [8, 8]), 16))

    def test_div6(self):
        def fn(a, b):
            return (
                aten.div(a, b, rounding_mode=None),
                aten.div(a, b, rounding_mode="floor"),
                aten.div(a, b, rounding_mode="trunc"),
                a / b,
                a // b,
            )

        # treat boolean as integer
        self.common(
            fn,
            (torch.ones([8, 8], dtype=torch.bool), torch.randint(-100, -1, [8, 8])),
        )

    def test_div7(self):
        def fn(a, b):
            return (
                aten.div(a, b, rounding_mode=None),
                aten.div(a, b, rounding_mode="floor"),
                aten.div(a, b, rounding_mode="trunc"),
                a / b,
                a // b,
            )

        self.common(
            fn,
            (
                torch.randint(2**32, 2**40, [100, 100]),
                torch.randint(-10, -1, [100, 100]),
            ),
        )

    def test_div8(self):
        def fn(a, b):
            return (
                aten.div(a, b, rounding_mode=None),
                aten.div(a, b, rounding_mode="floor"),
                aten.div(a, b, rounding_mode="trunc"),
                a / b,
                a // b,
            )

        self.common(fn, (1024, 100))

    def test_both_scalars(self):
        def fn(a, b):
            return (
                aten.add(a, b),
                aten.add(b, a),
                aten.sub(a, b),
                aten.sub(b, a),
                aten.mul(a, b),
                aten.mul(b, a),
            )

        self.common(fn, (4, 3.3), reference_in_float=False)

    def test_sum_keepdims(self):
        def fn(a, b):
            return (torch.sum(a + b, -1, keepdim=True),)

        self.common(fn, (torch.randn(8, 8), torch.randn(8, 8)))

    def test_softmax(self):
        def fn(a, b):
            return (torch.softmax(a + b, -1), torch.softmax(a, 0), torch.softmax(b, 1))

        self.common(fn, (torch.randn(8, 8), torch.randn(8, 8)))

    def test_log_softmax(self):
        def fn(a, b):
            return (F.log_softmax(a + b, -1), F.log_softmax(a, 0), F.log_softmax(b, 1))

        self.common(fn, (torch.randn(8, 8), torch.randn(8, 8)))

    def test_transpose(self):
        def fn(a, b):
            return (
                torch.t(a) + b,
                torch.transpose(b * 2, 0, 1) + 10,
            )

        self.common(fn, (torch.randn(8, 8), torch.randn(8, 8)))

    def test_permute(self):
        def fn(a):
            return (
                torch.permute(a + 1, [2, 1, 4, 0, 3]) + 2,
                torch.permute(a, [2, 1, 4, 0, 3]) + 2,
            )

        self.common(fn, (torch.randn(2, 2, 2, 2, 2),))

    def test_expand(self):
        def fn(a):
            return (
                (a + 1).expand(3, 4, 2, 3, 2) + 2,
                a.expand(2, 1, 2, 3, 2) + 2,
            ), a.expand(2, -1, 5, -1)

        self.common(fn, (torch.randn(2, 1, 2),))

    def test_squeeze1(self):
        def fn(a):
            return ((a + 1).squeeze() + 2, a.squeeze() + 2)

        self.common(fn, (torch.randn(1, 2, 1, 2, 2, 1, 1),))

    def test_squeeze2(self):
        def fn(a):
            return ((a + 1).squeeze(-1).squeeze(2) + 2, a.squeeze(0) + 2)

        self.common(fn, (torch.randn(1, 2, 1, 2, 2, 2, 1),))

    def test_simplify_loops(self):
        def fn(a, b):
            return a + b

        self.common(
            fn,
            (
                torch.randn(2, 3, 4, 5, 6),
                torch.randn(4, 2, 3, 5, 6).permute(1, 2, 0, 3, 4),
            ),
        )

    def test_unsqueeze(self):
        def fn(a):
            return (
                torch.unsqueeze(a + 1, -1) + 2,
                torch.unsqueeze(a, 2) + 2,
                torch.unsqueeze(a + 1, 0) + 2,
                torch.unsqueeze(a, -2) + 2,
            )

        self.common(
            fn,
            (
                torch.randn(
                    2,
                    2,
                    2,
                    2,
                ),
            ),
        )

    def test_unsqueeze_inplace(self):
        def fn(a):
            tmp1 = a + 1
            aten.unsqueeze_(tmp1, 2)
            tmp2 = aten.unsqueeze_(a + 1, 0) + 2
            return (tmp1, tmp2)

        self.common(
            fn,
            (
                torch.randn(
                    2,
                    2,
                    2,
                    2,
                ),
            ),
        )

    def test_addmm(self):
        def fn(a, b, c):
            return (torch.addmm(a + 1, b + 2, c + 3) + 4,)

        self.common(
            fn,
            (
                torch.randn(8, 8),
                torch.randn(8, 8),
                torch.randn(8, 8),
            ),
        )

    def test_linear1(self):
        mod = torch.nn.Sequential(
            torch.nn.Linear(8, 16),
            torch.nn.Sigmoid(),
            ToTuple(),
        )
        self.common(mod, (torch.randn(2, 8),))

    def test_linear2(self):
        mod = torch.nn.Sequential(
            torch.nn.Linear(8, 8),
            torch.nn.ReLU(),
            torch.nn.Linear(8, 8),
            torch.nn.ReLU(),
            torch.nn.Linear(8, 8),
            torch.nn.ReLU(),
            torch.nn.Linear(8, 8),
            torch.nn.ReLU(),
        )
        self.common(mod, (torch.randn(2, 8),))

    def test_bmm1(self):
        def fn(a, b):
            return (
                torch.bmm(a, b),
                torch.bmm(a + 1, b + 2) + 3,
            )

        self.common(
            fn,
            (
                torch.randn(2, 8, 8),
                torch.randn(2, 8, 8),
            ),
            check_lowp=False,
        )
        self.common(
            fn,
            (
                torch.randn(1, 16, 8),
                torch.randn(1, 8, 10),
            ),
            check_lowp=False,
        )

    def test_bmm2(self):
        def fn(a, b):
            return torch.bmm(a.permute(0, 2, 1), b)

        self.common(
            fn,
            (
                torch.randn(1, 8, 8),
                torch.randn(1, 8, 8),
            ),
            check_lowp=False,
        )

    # For gpu path, there has a accurcy issue,
    @unittest.skipIf(HAS_CUDA, "only support cpu conv  bn test")
    def test_conv_bn_fuse(self):
        input_shapes = {1: (112,), 2: (112, 112), 3: (55, 55, 55)}
        conv_modules = {1: torch.nn.Conv1d, 2: torch.nn.Conv2d, 3: torch.nn.Conv3d}
        bn_modules = {
            1: torch.nn.BatchNorm1d,
            2: torch.nn.BatchNorm2d,
            3: torch.nn.BatchNorm3d,
        }
        options = itertools.product(
            [1, 2, 3],
            [True, False],
            [1, 3],
            [1, 2],
            [1, 4],
        )

        for (
            dim,
            bias,
            kernel_size,
            dilation,
            groups,
        ) in options:
            oC = 32 * groups
            iC = 3 * groups
            x_shape = (1, iC) + input_shapes[dim]
            mod = torch.nn.Sequential(
                conv_modules[dim](
                    iC,
                    oC,
                    kernel_size=kernel_size,
                    dilation=dilation,
                    groups=groups,
                    bias=bias,
                ),
                bn_modules[dim](oC),
            ).eval()
            test_memory_format = [torch.contiguous_format]
            # TODO: GPU path doesn't support channels_last now.
            if not HAS_CUDA and dim > 1:
                channels_last = (
                    torch.channels_last if dim == 2 else torch.channels_last_3d
                )
                test_memory_format.append(channels_last)
            for memory_format in test_memory_format:
                v = torch.randn(x_shape, dtype=torch.float32).to(
                    memory_format=memory_format
                )
                with torch.no_grad():
                    self.common(
                        mod,
                        (v,),
                    )

    # For gpu path, there has a accurcy issue,
    # see https://github.com/pytorch/pytorch/issues/87745.
    @unittest.skipIf(HAS_CUDA, "only support cpu conv2d unary test")
    def test_conv2d_unary(self):
        test_memory_format = [torch.contiguous_format, torch.channels_last]
        options = itertools.product(
            unary_list,
            [True, False],
            [1, 3],
            [1, 2],
            [1, 4],
            test_memory_format,
        )

        for (
            unary_fn,
            bias,
            kernel_size,
            dilation,
            groups,
            memory_format,
        ) in options:
            oC = 32 * groups
            iC = 3 * groups
            x_shape = (1, iC, 112, 112)
            mod = torch.nn.Sequential(
                torch.nn.Conv2d(
                    iC,
                    oC,
                    kernel_size=kernel_size,
                    dilation=dilation,
                    groups=groups,
                    bias=bias,
                ),
                unary_fn,
            ).eval()

            # TODO: add bf16 test for cpu path?
            v = torch.randn(x_shape, dtype=torch.float32).to(
                memory_format=memory_format
            )
            with torch.no_grad():
                self.common(
                    mod,
                    (v,),
                )

    # For gpu path, there has a accurcy issue,
    # see https://github.com/pytorch/pytorch/issues/87745.
    @unittest.skipIf(HAS_CUDA, "only support cpu conv2d binary test")
    def test_conv2d_binary(self):
        class M(torch.nn.Module):
            def __init__(
                self,
                binary_fn,
                in_channels,
                out_channels,
                dilation,
                groups,
                bias,
                **kwargs,
            ):
                super(M, self).__init__()
                self.conv1 = torch.nn.Conv2d(
                    in_channels,
                    out_channels,
                    dilation=dilation,
                    groups=groups,
                    bias=bias,
                    **kwargs,
                )
                self.conv2 = torch.nn.Sequential(
                    torch.nn.Conv2d(
                        in_channels,
                        out_channels,
                        dilation=dilation,
                        groups=groups,
                        bias=bias,
                        **kwargs,
                    )
                )
                self.binary_fn = binary_fn

            def forward(self, x):
                x1 = self.conv1(x)
                x2 = self.conv2(x)
                return self.binary_fn(x1, x2)

        test_memory_format = [torch.contiguous_format, torch.channels_last]
        options = itertools.product(
            binary_list,
            [True, False],
            [1, 3],
            [1, 2],
            [1, 4],
            test_memory_format,
        )

        for (
            binary_fn,
            bias,
            kernel_size,
            dilation,
            groups,
            memory_format,
        ) in options:
            oC = 32 * groups
            iC = 3 * groups
            x_shape = (1, iC, 112, 112)
            mod = M(
                binary_fn, iC, oC, dilation, groups, bias, kernel_size=kernel_size
            ).eval()
            mod = mod.to(memory_format=memory_format)
            # TODO: add bf16 test
            v = torch.randn(x_shape, dtype=torch.float32).to(
                memory_format=memory_format
            )
            with torch.no_grad():
                self.common(
                    mod,
                    (v,),
                )

    def test_linear_unary(self):
        options = itertools.product(unary_list, [[2, 3, 10], [2, 10]], [True, False])
        dtype = torch.bfloat16
        if has_bf16_support():
            for eltwise_fn, input_shape, bias in options:
                mod = torch.nn.Sequential(
                    torch.nn.Linear(input_shape[-1], 30, bias=bias), eltwise_fn
                ).eval()

                # only fuse for linear when the dtype is bf16
                mod = mod.to(dtype)
                v = torch.randn(input_shape).to(dtype)
                with torch.no_grad():
                    self.common(
                        mod,
                        (v,),
                    )

    def test_linear_binary(self):
        class M(torch.nn.Module):
            def __init__(self, eltwise_fn, in_channels, out_channels, bias, **kwargs):
                super(M, self).__init__()
                self.linear = torch.nn.Linear(
                    in_channels, out_channels, bias=bias, **kwargs
                )
                self.eltwise = eltwise_fn

            def forward(self, x, y):
                x = self.linear(x)
                x = self.eltwise(x, y)
                return x

        options = itertools.product(binary_list, [[2, 3, 10], [2, 10]], [True, False])
        dtype = torch.bfloat16
        out_feature = 30
        if has_bf16_support():
            for binary_ops, input_shape, bias in options:
                mod = M(binary_ops, input_shape[-1], out_feature, bias).eval()

                # only fuse for linear when the dtype is bf16
                mod = mod.to(dtype)
                v = torch.randn(input_shape).to(dtype)
                other = torch.randn(input_shape[:-1] + [out_feature]).to(dtype)
                with torch.no_grad():
                    self.common(mod, (v, other), atol=2e-3, rtol=0.016)

    def test_gather1(self):
        def fn(a, b):
            return (
                torch.gather(a.expand([4, 5, 10, 6]), 3, b + 1),
                torch.gather(a.expand([4, 5, 10, 6]), -1, b + 1),
            )

        self.common(
            fn,
            (
                torch.randn([1, 1, 10, 6]),
                torch.randint(5, [4, 5, 10, 1], dtype=torch.int64),
            ),
        )

    def test_gather2(self):
        # 0d tensor
        def fn(a, b):
            return torch.gather(a, 0, b) + torch.gather(a, -1, b)

        x = torch.tensor(123)
        y = torch.tensor(0)
        self.assertEqual(fn(x, y), x + x)

    def test_slice1(self):
        def fn(a):
            return (
                a[:, :10, 0] + a[:, 10:, 0],
                (a + 1)[:, :10, 0] + (a + 1)[:, 10:, 0],
            )

        self.common(
            fn,
            (torch.randn([2, 20, 2]),),
        )

    def test_slice2(self):
        def fn(a):
            return (
                a[:-1, ::2, -1] + a[-1:, 1::2, -2],
                (a + 1)[:-1, ::2, -1] + (a + 2)[-1:, 1::2, -2],
            )

        self.common(
            fn,
            (torch.randn([2, 20, 2]),),
        )

    def test_split_with_sizes(self):
        def fn(a, sizes):
            return [t + 1.0 for t in torch.split(a * 2.0, sizes, -1)]

        self.common(fn, (torch.randn(2, 2, 10), [3, 3, 4]))
        self.common(fn, (torch.randn(2, 2, 10), [4, 3, 3]))
        self.common(fn, (torch.randn(2, 2, 10), [1, 2, 3, 4]))

    def test_split(self):
        def fn(a):
            t = torch.split(a, 3, -1)
            return (t[0], t[1], t[2], t[3])

        def fn2(a):
            return fn(a + 1)

        self.common(
            fn,
            (torch.randn([2, 2, 10]),),
        )

        self.common(
            fn2,
            (torch.randn([2, 2, 10]),),
        )

    def test_to_dtype(self):
        def fn(a, b):
            return (
                aten._to_copy(a, dtype=6),
                aten._to_copy(b + 1, dtype=6),
                aten.to(b, torch.float64),
                aten.to(b, torch.bool),
            )

        self.common(
            fn,
            (
                torch.randn([2, 2, 10]),
                torch.randn([2, 2, 10], dtype=torch.float64),
            ),
        )

    @requires_cuda()
    def test_to_device(self):
        def fn(a):
            if a.device.type == "cpu":
                return aten._to_copy(a, device=torch.device("cuda"), dtype=6, layout=0)
            else:
                return aten._to_copy(a, device=torch.device("cpu"), dtype=6, layout=0)

        self.common(
            fn,
            (torch.randn([2, 2, 10]),),
        )

    @requires_cuda()
    def test_to_device_constant(self):
        def fn(a):
            d1 = a.device.type
            if d1 == "cpu":
                d2 = "cuda"
            else:
                d2 = "cpu"

            const1 = torch.as_tensor(list(range(64)), device=d2)
            return (
                torch.arange(10, device=d2).to(d1) + a,
                const1.to(d1),
                (const1 + 1).to(d1),
            )

        self.common(
            fn,
            (torch.randn([10]),),
        )

    @requires_cuda()
    def test_multi_device(self):
        def fn(x):
            x = x + 1
            x = x + 2
            x = x.cuda()
            x = x + 3
            x = x + 4
            x = x.cpu()
            x = x + 5
            x = x + 6
            x = x.cuda()
            x = x + 7
            x = x + 8
            x = x.cpu()
            x = x + 9
            x = x + 10
            return x

        self.common(
            fn,
            (torch.randn([2, 2, 10]),),
            check_lowp=False,  # cpu doesn't understand fp16, and there are explicit .cpu() calls
        )

    def test_unbind(self):
        def fn(a):
            return torch.unbind(a), torch.unbind(a, -1)

        self.common(
            fn,
            (torch.randn([4, 4, 4]),),
        )

    def test_convolution1(self):
        m = torch.nn.Sequential(
            torch.nn.Conv2d(5, 6, [3, 3]),
            torch.nn.ReLU(),
            ToTuple(),
        )

        self.common(
            m,
            (torch.randn([2, 5, 16, 16]),),
            # Mismatched elements: 10 / 2352 (0.4%)
            # Greatest absolute difference: 5.7220458984375e-05 at index (0, 3, 12, 12) (up to 1e-05 allowed)
            # Greatest relative difference: 0.06512477175897748 at index (0, 4, 11, 9) (up to 0.001 allowed)
            atol=6e-5,
            rtol=0.001,
        )

    def test_convolution2(self):
        def fn(x, w, b):
            # transposed conv
            return (aten.convolution(x, w, b, [4], [0], [1], True, [0], 1),)

        self.common(
            fn,
            (
                torch.randn([2, 32, 90]),
                torch.randn([32, 16, 8]),
                torch.randn([16]),
            ),
            check_lowp=False,
        )

    @unittest.skipIf(HAS_CUDA, "only support cpu channels_last")
    def test_conv2d_channels_last(self):
        m = torch.nn.Sequential(
            torch.nn.Conv2d(3, 3, 1, 1),
            ToTuple(),
        )
        # only weight is channels_last
        self.common(
            m.to(memory_format=torch.channels_last),
            (torch.randn([2, 3, 16, 16]),),
            check_lowp=False,
        )
        # only activation is channels_last
        self.common(
            m,
            (torch.randn([2, 3, 16, 16]).to(memory_format=torch.channels_last),),
            check_lowp=False,
        )
        # activation and weight are all channels_last
        self.common(
            m.to(memory_format=torch.channels_last),
            (torch.randn([2, 3, 16, 16]).to(memory_format=torch.channels_last),),
            check_lowp=False,
        )

    def test_conv2d_backward_channels_last(self):
        def fn(grad_output, inp, weight):
            convolution_backward_8 = torch.ops.aten.convolution_backward.default(
                grad_output,
                inp,
                weight,
                [320],
                [1, 1],
                [0, 0],
                [1, 1],
                False,
                [0, 0],
                1,
                [True, True, True],
            )
            return convolution_backward_8

        # only weight is channels_last
        self.common(
            fn,
            (
                torch.randn([2, 320, 8, 8]),
                torch.randn([2, 2048, 8, 8]),
                torch.randn([320, 2048, 1, 1]).to(memory_format=torch.channels_last),
            ),
            check_lowp=False,
        )

    @unittest.skipIf(HAS_CUDA, "only support cpu channels_last")
    def test_conv3d_channels_last(self):
        m = torch.nn.Sequential(
            torch.nn.Conv3d(3, 3, 1, 1),
            ToTuple(),
        )
        # only weight is channels_last
        self.common(
            m.to(memory_format=torch.channels_last_3d),
            (torch.randn([2, 3, 16, 16, 16]),),
        )
        # only activation is channels_last
        self.common(
            m,
            (torch.randn([2, 3, 16, 16, 16]).to(memory_format=torch.channels_last_3d),),
        )
        # activation and weight are all channels_last
        self.common(
            m.to(memory_format=torch.channels_last_3d),
            (torch.randn([2, 3, 16, 16, 16]).to(memory_format=torch.channels_last_3d),),
        )

    def test_adaptive_avg_pool2d1(self):
        def fn(x):
            return aten._adaptive_avg_pool2d(x, (6, 6)), aten._adaptive_avg_pool2d(
                x + 1, (2, 5)
            )

        self.common(
            fn,
            (torch.randn(2, 4, 16, 16),),
        )

        # lowering to avg_pool2d case
        self.common(
            fn,
            (torch.randn(2, 4, 3, 3),),
        )

        # no-op case
        self.common(
            fn,
            (torch.randn(2, 4, 6, 6),),
        )

    def test_max_pool2d1(self):
        def fn(x):
            return aten.max_pool2d_with_indices(x, [3, 3], [2, 2])

        self.common(
            fn,
            (torch.randn(2, 4, 16, 16),),
        )

    def test_max_pool2d2(self):
        def fn(x):
            return aten.max_pool2d_with_indices(x, [3, 3], [2, 2])

        self.common(
            fn,
            (torch.randn([16, 64, 55, 55]),),
        )

    def test_max_pool2d3(self):
        def fn(x):
            # with padding
            return aten.max_pool2d_with_indices(x, [3, 3], [2, 2], [1, 1])

        self.common(
            fn,
            (-torch.arange(1 * 8 * 8, dtype=torch.float32).view(1, 1, 8, 8),),
        )

    def test_max_pool2d4(self):
        def fn(x):
            # with padding
            return aten.max_pool2d_with_indices(x, [3, 3], [2, 2], [0, 0], [1, 1], True)

        self.common(
            fn,
            (torch.randn([2, 8, 111, 111]),),
        )

    def test_max_pool2d5(self):
        def fn(x):
            return aten.max_pool2d_with_indices(x, [3, 3], [])

        self.common(
            fn,
            (torch.randn([16, 64, 55, 55]),),
        )

    def test_avg_pool2d1(self):
        def fn(x):
            return aten.avg_pool2d(x, [3, 3], [2, 2])

        self.common(
            fn,
            (torch.randn(2, 4, 16, 16),),
        )

    def test_avg_pool2d2(self):
        def fn(x):
            return aten.avg_pool2d(x, [3, 3], [2, 2])

        self.common(
            fn,
            (torch.randn([16, 64, 55, 55]),),
        )

    def test_avg_pool2d3(self):
        def fn(x):
            return aten.avg_pool2d(x, [3, 3], [2, 2], [1, 1])

        self.common(
            fn,
            (-torch.arange(1 * 8 * 8, dtype=torch.float32).view(1, 1, 8, 8),),
        )

    def test_avg_pool2d4(self):
        def fn(x):
            return aten.avg_pool2d(x, [3, 3], [2, 2], [0, 0], True)

        self.common(
            fn,
            (torch.randn([2, 8, 111, 111]),),
        )

    def test_avg_pool2d5(self):
        def fn(x):
            return aten.avg_pool2d(x, [3, 3], [2, 2], [1, 1], count_include_pad=False)

        self.common(
            fn,
            (-torch.arange(1 * 8 * 8, dtype=torch.float32).view(1, 1, 8, 8),),
        )

    def test_avg_pool2d6(self):
        def fn(x):
            return aten.avg_pool2d(x, [3, 3], [2, 2], [1, 1], divisor_override=3)

        self.common(
            fn,
            (-torch.arange(1 * 8 * 8, dtype=torch.float32).view(1, 1, 8, 8),),
        )

    def test_alexnet_prefix(self):
        def forward(arg6, arg7, arg16):
            convolution = torch.ops.aten.convolution(
                arg16, arg7, arg6, [4, 4], [2, 2], [1, 1], False, [0, 0], 1
            )
            relu = torch.ops.aten.relu(convolution)
            max_pool2d_with_indices = torch.ops.aten.max_pool2d_with_indices(
                relu, [3, 3], [2, 2]
            )
            getitem = max_pool2d_with_indices[0]
            return (getitem,)

        self.common(
            forward,
            (
                rand_strided((64,), (1,), torch.float32, "cpu"),
                rand_strided((64, 3, 11, 11), (363, 121, 11, 1), torch.float32, "cpu"),
                rand_strided(
                    (16, 3, 224, 224), (150528, 50176, 224, 1), torch.float32, "cpu"
                ),
            ),
            # Mismatched elements: 127 / 746496 (0.0%)
            # Greatest absolute difference: 0.0009765625 at index (1, 62, 7, 16) (up to 1e-05 allowed)
            # Greatest relative difference: 0.05187467899332306 at index (14, 18, 11, 0) (up to 0.001 allowed)
            atol=1e-3,
            rtol=0.001,
        )

    def test_elu(self):
        def fn(x):
            return aten.elu(x, 1.6732632423543772, 1.0507009873554805) + 2, aten.elu(
                x + 1, 2, 3, 4
            )

        self.common(
            fn,
            (torch.randn([16, 16]),),
        )

    def test_tanh(self):
        def fn(x):
            return aten.tanh(x) + 2, aten.tanh(x + 1)

        self.common(
            fn,
            (torch.randn([16, 16]),),
        )

    def test_lgamma(self):
        def fn(x):
            return aten.lgamma(x) + 2, aten.cos(x + 1)

        self.common(
            fn,
            (torch.randn([16, 16]),),
        )

    def test_cos(self):
        def fn(x):
            return aten.cos(x) + 2, aten.cos(x + 1)

        self.common(
            fn,
            (torch.randn([16, 16]),),
        )

    def test_sin(self):
        def fn(x):
            return aten.sin(x) + 2, aten.sin(x + 1)

        self.common(
            fn,
            (torch.randn([16, 16]),),
        )

    def test_repeat(self):
        def fn(x):
            return (
                x.repeat(2, 2, 3, 1),
                x.repeat(8, 1, 1, 1),
                x.repeat(2, 1, 1, 1, 1, 1),
            )

        self.common(
            fn,
            (torch.randn([1, 2, 4, 8]),),
        )

    def test_embedding(self):
        m = torch.nn.Sequential(
            torch.nn.Embedding(10, 4, padding_idx=0),
            torch.nn.ReLU(),
            ToTuple(),
        )

        self.common(
            m,
            (torch.randint(10, [2, 8]),),
        )

    def test_mean(self):
        def fn(x):
            return (
                x.mean(),
                x.mean(-1),
                torch.mean(x, -2, keepdim=True),
                x.mean([0, 1]),
            )

        self.common(
            fn,
            (torch.randn([1, 2, 4, 8]),),
        )

    def test_var_mean(self):
        def fn(x):
            return (
                *torch.var_mean(x, -1),
                *torch.var_mean(x, [1, 3]),
            )

        self.common(
            fn,
            (torch.randn([1, 2, 4, 8]),),
        )

    @patch.object(config, "pick_loop_orders", True)
    def test_transposed_propagates(self):
        @torch._dynamo.optimize("inductor", nopython=True)
        def fn(x, y):
            return x + y

        a = torch.randn(1, 4, 4, 4, device=self.device).permute(0, 2, 3, 1)
        b = torch.randn(4, 4, 4, device=self.device).permute(1, 2, 0)
        c = fn(a, b)
        self.assertEqual(a.stride(), c.stride())
        self.assertEqual(c.stride()[2], 1)

    @requires_cuda()
    @patch.object(config.triton, "convolution", "triton")
    @patch.object(config.triton, "dense_indexing", "True")
    def test_triton_conv(self):
        @torch._dynamo.optimize("inductor", nopython=True)
        def triton_conv(
            x,
            w,
            bias,
            stride,
            padding,
            dilation,
            groups,
        ):
            y = torch.conv2d(x, w, bias, stride, padding, dilation, groups)
            return y

        stride, padding, dilation, groups = (1, 1), (0, 0), (1, 1), 1
        dtype = torch.float32
        x = torch.randn((32, 128, 32, 32), dtype=dtype, device=self.device)
        w = torch.randn((32, 128, 1, 1), dtype=dtype, device=self.device)
        bias = torch.randn((32), dtype=dtype, device=self.device)

        y = triton_conv(x, w, bias, stride, padding, dilation, groups)
        y_correct = torch.conv2d(x, w, bias, stride, padding, dilation, groups)
        self.assertTrue(same(y, y_correct, cos_similarity=True, tol=0.1))

    @requires_cuda()
    @patch.object(config.triton, "convolution", "autotune")
    @patch.object(config.triton, "dense_indexing", "True")
    def test_conv_autotune(self):
        @torch._dynamo.optimize("inductor", nopython=True)
        def triton_conv(
            x,
            w,
            bias,
            stride,
            padding,
            dilation,
            groups,
        ):
            y = torch.conv2d(x, w, bias, stride, padding, dilation, groups)
            return y

        stride, padding, dilation, groups = (1, 1), (0, 0), (1, 1), 1
        dtype = torch.float32
        x = torch.randn((32, 128, 32, 32), dtype=dtype, device=self.device)
        w = torch.randn((32, 128, 1, 1), dtype=dtype, device=self.device)
        bias = torch.randn((32), dtype=dtype, device=self.device)

        y = triton_conv(x, w, bias, stride, padding, dilation, groups)
        y_correct = torch.conv2d(x, w, bias, stride, padding, dilation, groups)
        self.assertTrue(same(y, y_correct, cos_similarity=True, tol=0.1))

    @patch.object(config.triton, "mm", "triton")
    def test_triton_mm2(self):
        @torch._dynamo.optimize("inductor", nopython=True)
        def fn(x, y):
            return torch.relu(torch.mm(x, y))

        N = 1024
        a = torch.randn([N, N], device=self.device, dtype=torch.float32)
        b = torch.randn([N, N], device=self.device, dtype=torch.float32)
        c1 = torch.relu(torch.mm(a, b))
        torch._inductor.metrics.reset()
        c = fn(a, b)
        assert torch.allclose(c1, c, atol=1e-3, rtol=1e-3)
        if self.device == "cuda":
            assert torch._inductor.metrics.generated_kernel_count == 1

    def test_std(self):
        def fn(x):
            return (
                torch.var(x, True),
                torch.var(x, False),
                torch.var(x, -1, True),
                torch.var(x, -1, False),
                torch.std(x, False),
                torch.std(x, [0, 1], True),
                torch.std(x, [0, 1], False),
                torch.std(x, -2, True, keepdim=True),
            )

        self.common(
            fn,
            (torch.randn([2, 4, 4, 8]),),
        )

    def test_embedding_bag(self):
        def fn(w, i, o):
            return aten._embedding_bag(w, i, o, False, 0, False, None)

        self.common(
            fn,
            (torch.randn([10, 4]), torch.randint(10, [8]), torch.tensor([0, 2, 6])),
        )

    def test_batch_norm_2d(self):
        m = torch.nn.Sequential(
            torch.nn.BatchNorm2d(10),
            torch.nn.ReLU(),
        )
        m.eval()
        self.common(m, (torch.randn([2, 10, 8, 8]),), check_lowp=False)
        self.common(
            m,
            (torch.randn([3, 10, 16, 16]),),
            check_lowp=False,  # too painful to match types of bn model
        )

    def test_layer_norm(self):
        m = torch.nn.Sequential(
            torch.nn.LayerNorm(32),
            torch.nn.ReLU(),
        )
        m.eval()
        self.common(m, (torch.randn([16, 32]),), check_lowp=False)
        if self.device != "cpu":
            self.assertEqual(torch._inductor.metrics.generated_kernel_count, 1)

    def test_transpose_add(self):
        def fn(a, b):
            return a.t() + b

        self.common(
            fn, (torch.randn([16, 32]), torch.randn([32, 16])), check_lowp=False
        )
        if self.device != "cpu":
            self.assertEqual(torch._inductor.metrics.generated_kernel_count, 1)

    def test_softmax_one_kernel(self):
        def fn(x):
            dim = 1
            x_max = torch.amax(x, dim, keepdim=True)
            unnormalized = torch.exp(x * x_max)
            result = unnormalized / torch.sum(unnormalized, dim, keepdim=True)
            return result

        self.common(fn, (torch.randn([16, 32]),), check_lowp=False)
        if self.device != "cpu":
            self.assertEqual(torch._inductor.metrics.generated_kernel_count, 1)

    def test_cauchy(self):
        def fn(x, y):
            return torch.sum(1 / (torch.unsqueeze(x, -1) - y))

        self.common(
            fn,
            (
                torch.randn(32),
                torch.randn(32),
            ),
            # Absolute difference: 0.0003662109375 (up to 0.0001 allowed)
            # Relative difference: 1.8804297408767818e-05 (up to 1e-05 allowed)
            atol=5 * 1e-4,
            rtol=5 * 1e-5,
            check_lowp=False,
        )
        if self.device != "cpu":
            self.assertEqual(torch._inductor.metrics.generated_kernel_count, 1)

    def test_gather_scatter(self):
        def fn(node_feat, edge_index):
            src_node_feat = node_feat[edge_index[0]]
            dst_node_feat = node_feat[edge_index[1]]
            edge_feat = src_node_feat - dst_node_feat + 1
            new_node_feat = torch.zeros_like(node_feat)
            new_node_feat.scatter_add_(
                0, edge_index[1].unsqueeze(-1).expand_as(edge_feat), edge_feat
            )
            return new_node_feat

        num_nodes = 16
        num_features = 32
        node_feat = torch.randn(num_nodes, num_features)
        edge_index = torch.randint(0, num_nodes, size=(2, num_nodes * 5))
        self.common(
            fn,
            (
                node_feat,
                edge_index,
            ),
            check_lowp=False,
        )
        if self.device != "cpu":
            self.assertEqual(torch._inductor.metrics.generated_kernel_count, 2)

    @patch.object(torch._inductor.config, "max_fusion_size", 1)
    def test_no_mega_fusion_during_lowering(self):
        n = 50

        def fn(*args):
            x = args[0]
            for i in range(n):
                x = torch.add(x, args[i])
            return x

        self.common(
            fn,
            [torch.randn(64) for _ in range(n)],
            check_lowp=False,
        )
        print("-->", torch._inductor.metrics.generated_kernel_count)
        if self.device != "cpu":
            self.assertTrue(torch._inductor.metrics.generated_kernel_count > 1)

    def test_move_arange(self):
        def fn(x):
            return torch.arange(len(x), device="cpu").to(x.device) + x

        self.common(fn, (torch.randn([32]),), check_lowp=False)
        # if we have a copy there will be more than 1 kernel
        self.assertEqual(torch._inductor.metrics.generated_kernel_count, 1)

    def test_leaky_relu(self):
        def fn(x):
            return aten.leaky_relu(x, 0.2) + 2, aten.leaky_relu(x + 1)

        self.common(
            fn,
            (torch.randn([16, 16]),),
        )

    def test_gelu(self):
        def fn(x):
            return aten.gelu(x) + 2, aten.gelu(x + 1)

        self.common(
            fn,
            (torch.randn([16, 16]),),
        )

    def test_clone(self):
        def fn(x):
            return aten.clone(x) + 2, aten.clone(x + 1)

        self.common(
            fn,
            (torch.randn([16, 16]),),
        )

    def test_masked_fill(self):
        def fn(mask, value):
            return aten.masked_fill(value, mask, -10000.0) + 2, aten.masked_fill(
                value / 2.0, torch.logical_not(mask), 667
            )

        self.common(
            fn,
            (
                torch.randint(0, 1, [1, 16], dtype=torch.bool),
                torch.randn([16, 16]),
            ),
        )

    def test_masked_fill_promotion(self):
        def fn(mask, value):
            return aten.masked_fill(value, mask, torch.tensor(3.5))

        opt_fn = torch._dynamo.optimize("inductor")(fn)
        for inp in (
            torch.randn(
                [16, 16],
                dtype=torch.float16 if self.device == "cuda" else torch.float32,
                device=self.device,
            ),
            torch.randint(16, (16, 16), device=self.device),
        ):

            inputs = (
                torch.randint(0, 1, [1, 16], dtype=torch.bool, device=self.device),
                inp,
            )
            self.assertEqual(fn(*inputs), opt_fn(*inputs))

    def test_fill1(self):
        def fn(x):
            tmp = torch.ones_like(x)
            return tmp, aten.fill.Scalar(tmp, 2)

        self.common(
            fn,
            (torch.randn([16, 16]),),
        )

    def test_fill2(self):
        def fn(x):
            tmp = torch.ones_like(x)
            return tmp, aten.fill.Tensor(tmp, torch.tensor(3.0))

        self.common(
            fn,
            (torch.randn([16, 16]),),
        )

    def test_pow1(self):
        def fn(x):
            return [aten.pow(x, e) for e in range(-8, 9)]

        self.common(
            fn,
            (torch.randn([16, 16]),),
        )

    def test_pow2(self):
        def fn(x):
            return aten.pow(1000, x), aten.pow(x, 1000)

        self.common(
            fn,
            (torch.randn([16, 16]),),
            # Mismatched elements: 9 / 256 (3.5%)
            # Greatest absolute difference: 2.491354329061828e+28 at index (6, 6) (up to 1e-05 allowed)
            # Greatest relative difference: 2.9793410720160818e-05 at index (4, 5) (up to 1.3e-06 allowed)
            atol=1e-5,
            rtol=3e-05,
        )

    def test_pow3(self):
        # power of 0.5 is special-cased, arbitrary power would still produce triton codegen error
        def fn(x):
            z = torch.tensor(0.123, device=self.device)
            w = z + x
            return torch.pow(w, 0.5)

        opt = torch._dynamo.optimize("inductor")(fn)
        input = torch.rand(())
        self.assertTrue(same(opt(input), fn(input)))

    def test_glu(self):
        def fn(x):
            return aten.glu(x, -1), aten.glu(x, 1), aten.glu(x, 2)

        self.common(
            fn,
            (torch.randn([8, 16, 8, 8]),),
        )

    def test_cat(self):
        def fn(a):
            tmp = a * 2
            return (
                torch.cat((a, a[:, :4] + 1, a + 2), -1),
                torch.cat((tmp, tmp), 0),
                torch.cat((tmp, tmp.double()), 0),
            )

        self.common(
            fn,
            (torch.randn([8, 16]),),
        )

    def test_cat_upcasting(self):
        def fn(arg4_1, slice_7):
            cat_1 = aten.cat.default([arg4_1, slice_7], 1)
            return (cat_1,)

        self.common(
            fn,
            (
                torch.randn([8, 16], dtype=torch.float32),
                torch.randn([8, 20], dtype=torch.float16),
            ),
        )

    def test_cat_extern_kernel(self):
        def fn(x1, x2, x3, x4):
            x = torch.mm(x2, x3)
            s = torch.narrow(x, 1, 0, 100)
            x = torch.mm(s, x4)
            c = torch.cat((x, x1), 1)
            return (c,)

        self.common(
            fn,
            (
                torch.randn(256, 256),
                torch.randn(256, 1024),
                torch.randn(1024, 1600),
                torch.randn(100, 256),
            ),
            check_lowp=False,  # accuracy issues with relatively large matmuls
        )

    def test_stack(self):
        def fn(a, b):
            return torch.stack(
                [
                    a.expand(12, 16),
                    b.expand(12, 16),
                ],
                2,
            )

        self.common(fn, (torch.randn([1, 16]), torch.randn([12, 1])))

    def test_hardtanh(self):
        def fn(x):
            return F.hardtanh(x), F.hardtanh(x + 1), F.hardtanh(x - 1)

        self.common(
            fn,
            (torch.randn([64]),),
        )

    def test_hardsigmoid(self):
        def fn(x):
            return F.hardsigmoid(x), F.hardsigmoid(x + 3), F.hardsigmoid(x - 3)

        self.common(
            fn,
            (torch.randn([64]),),
        )

    def test_hardswish(self):
        def fn(x):
            return F.hardswish(x), F.hardswish(x + 3), F.hardswish(x - 3)

        self.common(
            fn,
            (torch.randn([64]),),
        )

    def test_rsqrt(self):
        def fn(x):
            return torch.rsqrt(x), torch.rsqrt(x + 1) - 2

        self.common(
            fn,
            (torch.randn([64]),),
        )

    def test_flip(self):
        def fn(x):
            return torch.flip(x, (-1,)), torch.flip(x, (0, 2)) - 2

        self.common(
            fn,
            (torch.randn([1, 2, 6, 6]),),
        )

    def test_signbit(self):
        def fn(x):
            return torch.signbit(x), ~torch.signbit(-x) & 1

        self.common(
            fn,
            (torch.randn([1, 2, 6, 6]),),
        )

    def test_fmod(self):
        def fn(a, b):
            return torch.fmod(a, b), torch.fmod(3.0 * a, b) - 2.0

        shape = [1, 2, 6, 6]
        self.common(fn, (torch.randn(shape), torch.randn(shape)))

    def test_log2(self):
        def fn(x):
            return torch.log2(x), torch.log2(x + 1) - 2

        self.common(
            fn,
            (torch.randn([64]) + 10,),
        )

    def test_logsumexp(self):
        def fn(x):
            return torch.logsumexp(x, -1), torch.logsumexp(x, 0) - 2

        self.common(
            fn,
            (torch.randn([8, 8]) + 10,),
        )

    def test_log_fp64(self):
        def fn(x):
            return torch.log(x), torch.log2(x)

        self.common(
            fn,
            (torch.randn([1024], dtype=torch.float64) + 10,),
        )

    def test_bitwise(self):
        def fn(x, y):
            return (
                torch.bitwise_not(x),
                torch.bitwise_or(x, y),
                torch.bitwise_xor(x, y),
                torch.bitwise_and(x, y),
            )

        self.common(
            fn,
            (
                torch.randint(0, 2**30, [64], dtype=torch.int32),
                torch.randint(0, 2**30, [64], dtype=torch.int32),
            ),
        )

    def test_bitwise2(self):
        # again with bool types
        def fn(x, y):
            return (
                torch.bitwise_not(x),
                torch.bitwise_or(x, y),
                torch.bitwise_xor(x, y),
                torch.bitwise_and(x, y),
            )

        self.common(
            fn,
            (
                torch.randint(0, 2, (2, 20), dtype=torch.bool),
                torch.randint(0, 2, (2, 20), dtype=torch.bool),
            ),
        )

    def test_inf(self):
        def fn(a):
            return a + float("inf"), a + float("-inf"), a * -float("inf")

        self.common(fn, (torch.randn(8),))

    def test_remainder(self):
        def fn(a, b):
            return (
                torch.remainder(a, b),
                torch.remainder(a + 1, b - 1),
                torch.remainder(a - 1, b + 1),
            )

        self.common(fn, (torch.randn(64), torch.randn(64)))

    def test_zeros(self):
        def fn(a):
            return (
                a + 1,
                torch.zeros(
                    (1, 8, 64, 64),
                    dtype=torch.float32,
                    device=a.device,
                ),
                torch.zeros(
                    1,
                    8,
                    64,
                    64,
                    dtype=torch.float32,
                    device=a.device,
                ),
                torch.zeros(2, 3, names=None),
                a + torch.ones(8, device=a.device),
                torch.full((2, 3), 3.1416, device=a.device),
            )

        self.common(fn, (torch.randn(8),))

    def test_new_ones(self):
        def fn(a):
            return (
                aten.new_ones(
                    a, [], device=a.device, dtype=6, layout=0, pin_memory=False
                ),
                aten.new_zeros(
                    a, [], device=a.device, dtype=6, layout=0, pin_memory=False
                ),
            )

        self.common(fn, (torch.randn(8),))

    def test_full_like(self):
        def fn(a):
            return torch.full_like(a, 7.777) - 1

        self.common(fn, (torch.randn(8),))

    def test_index1(self):
        def fn(a, b, c):
            return aten.index(a, [b, c])

        self.common(
            fn,
            (
                torch.randn(8, 8, 12),
                torch.tensor([0, 0, 2, 2], dtype=torch.int64),
                torch.tensor([3, 4, 4, 3], dtype=torch.int64),
            ),
        )
        self.common(
            fn,
            (
                torch.randn(8, 8, 12),
                torch.tensor([[0, 0, 2, 2]], dtype=torch.int64),
                torch.tensor([[3], [4], [4], [3]], dtype=torch.int64),
            ),
        )

    def test_index2(self):
        def fn(a, b):
            return (
                aten.index(a, [b]),
                aten.index(a, [None, b]),
            )

        self.common(
            fn,
            (
                torch.randn(8, 8, 8),
                torch.tensor([[0, 0, 2, 2]], dtype=torch.int64),
            ),
        )

    def test_index_select(self):
        def fn(a, b):
            return (
                torch.index_select(a, 0, b),
                torch.index_select(a, 1, b),
                torch.index_select(torch.index_select(a, 2, b), 1, b),
            )

        for ind_dtype in (torch.int32, torch.int64):
            self.common(
                fn,
                (
                    torch.randn(8, 8, 8),
                    torch.tensor([0, 0, 2, 1], dtype=ind_dtype),
                ),
            )

    # https://github.com/pytorch/torchdynamo/issues/467
    @patch.object(torch._dynamo.config, "fake_tensor_propagation", False)
    def test_cudnn_rnn(self):
        if self.device == "cpu":
            raise unittest.SkipTest("requires CUDA")

        def fn(
            a0,
            b0,
            b1,
            b2,
            b3,
            b4,
            b5,
            b6,
            b7,
            b8,
            b9,
            b10,
            b11,
            b12,
            b13,
            b14,
            b15,
            a3,
            a4,
            a5,
        ):
            a1 = [
                b0,
                b1,
                b2,
                b3,
                b4,
                b5,
                b6,
                b7,
                b8,
                b9,
                b10,
                b11,
                b12,
                b13,
                b14,
                b15,
            ]
            return aten._cudnn_rnn(
                a0,
                a1,
                4,
                a3,
                a4,
                a5,
                2,
                2048,
                0,
                2,
                False,
                0.0,
                False,
                True,
                [],
                None,
            )

        self.common(
            fn,
            (
                torch.randn([92, 8, 2048]),
                torch.randn([8192, 2048]),
                torch.randn([8192, 2048]),
                torch.randn([8192]),
                torch.randn([8192]),
                torch.randn([8192, 2048]),
                torch.randn([8192, 2048]),
                torch.randn([8192]),
                torch.randn([8192]),
                torch.randn([8192, 4096]),
                torch.randn([8192, 2048]),
                torch.randn([8192]),
                torch.randn([8192]),
                torch.randn([8192, 4096]),
                torch.randn([8192, 2048]),
                torch.randn([8192]),
                torch.randn([8192]),
                torch.randn([167837696]),
                torch.randn([4, 8, 2048]),
                torch.randn([4, 8, 2048]),
            ),
            check_lowp=False,  # difference in rnn is too large between half and float inputs
        )

    def test_upsample_nearest1d(self):
        def fn(a):
            return (
                aten.upsample_nearest1d(a, [74], None),
                aten.upsample_nearest1d(a, [70], None),
                aten.upsample_nearest1d(a, [45], None),
                aten.upsample_nearest1d(a, [36], None),
                aten.upsample_nearest1d(a, None, [2.0]),
            )

        self.common(fn, (torch.randn([2, 4, 37]),))

    def test_upsample_nearest2d(self):
        def fn(a):
            return (
                aten.upsample_nearest2d(a, [74, 76], None),
                aten.upsample_nearest2d(a, [70, 75], None),
                aten.upsample_nearest2d(a, [45, 74], None),
                aten.upsample_nearest2d(a, [36, 39], None),
                aten.upsample_nearest2d(a, None, [2.0, 2.0]),
            )

        self.common(fn, (torch.randn([2, 4, 37, 38]),))

    def test_upsample_nearest3d(self):
        def fn(a):
            return (
                aten.upsample_nearest3d(a, [74, 76, 78], None),
                aten.upsample_nearest3d(a, [70, 75, 80], None),
                aten.upsample_nearest3d(a, [45, 74, 103], None),
                aten.upsample_nearest3d(a, [36, 39, 40], None),
                aten.upsample_nearest3d(a, None, [2.0, 2.0, 2.0]),
            )

        self.common(fn, (torch.randn([2, 4, 37, 38, 39]),))

    def test_upsample_nearest2d_backward(self):
        func = torch.ops.aten.upsample_nearest2d_backward.vec

        def fn(a):
            return (
                func(
                    a, output_size=[6, 12], input_size=[3, 3, 3, 6], scale_factors=None
                ),
                func(
                    a, output_size=[6, 12], input_size=[3, 3, 4, 5], scale_factors=None
                ),
                func(
                    a, output_size=[6, 12], input_size=[3, 3, 2, 8], scale_factors=None
                ),
                func(
                    a, output_size=[6, 12], input_size=[3, 3, 2, 8], scale_factors=None
                ),
                func(
                    a, output_size=[6, 12], input_size=[3, 3, 4, 7], scale_factors=None
                ),
            )

        self.common(fn, (torch.randn([3, 3, 6, 12]),))

    def test_upsample_bilinear2d_a(self):
        def fn(a):
            return (
                aten.upsample_bilinear2d(a, [45, 45], False, None),
                aten.upsample_bilinear2d(a, None, True, [2.0, 2.0]),
            )

        self.common(fn, (torch.randn([2, 4, 37, 38]),))

    def test_upsample_bilinear2d_b(self):
        def fn(a):
            return aten.upsample_bilinear2d(a, None, True, [2.0, 2.0])

        self.common(
            fn,
            [
                torch.randn([1, 2, 40, 59]),
            ],
        )

    def test_reflection_pad2d(self):
        def fn(a):
            return (
                aten.reflection_pad2d(a, [1, 1, 1, 1]),
                aten.reflection_pad2d(a, [1, 2, 3, 4]),
            )

        self.common(
            fn, (torch.randint(0, 999, size=[1, 1, 8, 8], dtype=torch.float32),)
        )

    def test_reflection_pad2d_backward(self):
        def template(size, padding):
            def fn(grad_output, x):
                return aten.reflection_pad2d_backward(grad_output, x, padding)

            x = torch.randint(0, 999, size=size, dtype=torch.float32)
            result = aten.reflection_pad2d(x, padding)
            grad_output = torch.randn_like(result)

            self.common(fn, (grad_output, x))

        template([1, 1, 8, 8], [0, 0, 0, 0])
        template([1, 1, 8, 8], [1, 1, 1, 1])
        template([1, 1, 8, 8], [1, 2, 3, 4])

    def test_grid_sampler_2d(self):
        def fn(a, b):
            return (
                aten.grid_sampler_2d(a, b, 0, 0, True),
                aten.grid_sampler_2d(a, b, 0, 1, False),
            )

        self.common(
            fn,
            (
                torch.randn([4, 3, 352, 352], dtype=torch.float32),
                torch.rand([4, 352, 352, 2], dtype=torch.float32) * 2 - 1,
            ),
            check_lowp=False,
            # Mismatched elements: 154697 / 1486848 (10.4%)
            # Greatest absolute difference: 0.0001976490020751953 at index (0, 0, 101, 243) (up to 1e-05 allowed)
            # Greatest relative difference: 7.332530120481928 at index (1, 1, 258, 301) (up to 1.3e-06 allowed)
            atol=0.0002,
            rtol=1.3e-06,
        )

    def test_upsample_bicubic2d(self):
        def fn(a):
            return (
                aten.upsample_bicubic2d(a, (128, 128), True),
                aten.upsample_bicubic2d(a, (128, 256), False),
            )

        # Mismatched elements: 10 / 196608 (0.0%)
        # Greatest absolute difference: 1.3869255781173706e-05 at index (2, 1, 88, 65) (up to 1e-05 allowed)
        # Greatest relative difference: 0.0033082996811011046 at index (3, 1, 88, 91) (up to 1.3e-06 allowed)
        self.common(
            fn,
            (torch.randn([4, 3, 64, 32], dtype=torch.float32),),
            atol=2e-5,
            rtol=1e-3,
        )

    def test_sort(self):
        def fn(a):
            return torch.sort(a)

        self.common(
            fn, (torch.randint(0, 999, size=[1, 1, 8, 8], dtype=torch.float32),)
        )

    def test_topk(self):
        def fn(a):
            return torch.topk(a, 2, -1)

        self.common(
            fn, (torch.randint(0, 999, size=[1, 1, 8, 8], dtype=torch.float32),)
        )

    def test_long_tensor(self):
        def fn(a):
            return (
                torch.LongTensor([294]).to(a.device) - a,
                torch.as_tensor([295]).to(a.device) + a,
            )

        self.common(fn, (torch.randint(0, 999, size=[8, 8]),))

    def test_constant_pad_1d(self):
        def fn(a):
            return (
                aten.constant_pad_nd(a, [0, 1], 6.0),
                aten.constant_pad_nd(a, [2, 3], 99.0),
            )

        self.common(fn, (torch.randint(0, 999, size=[2, 16, 31], dtype=torch.float32),))

    def test_constant_pad_2d(self):
        def fn(a):
            return (
                aten.constant_pad_nd(a, [1, 1, 1, 1], 6.0),
                aten.constant_pad_nd(a, [1, 2, 3, 4], 99.0),
            )

        self.common(
            fn, (torch.randint(0, 999, size=[1, 1, 8, 8], dtype=torch.float32),)
        )

    def test_constant_pad_3d(self):
        def fn(a):
            return (
                aten.constant_pad_nd(a, [1, 2, 3, 4, 5, 6], 6.0),
                aten.constant_pad_nd(a, [0, 0, 3, 4, 0, 0], 6.0),
            )

        self.common(
            fn, (torch.randint(0, 999, size=[2, 4, 4, 4], dtype=torch.float32),)
        )

    def test_l1_loss(self):
        def fn(a, b):
            return torch.nn.functional.l1_loss(a, b), torch.nn.functional.mse_loss(a, b)

        self.common(
            fn,
            (
                torch.randn([2, 3, 16, 16]),
                torch.randn([2, 3, 16, 16]),
            ),
            check_lowp=False,
        )

    def test_triu(self):
        def fn(a):
            return aten.triu(a, 1), aten.triu(a, 0), aten.triu(a, 2)

        self.common(fn, (torch.randn([2, 10, 10]),))

    def test_no_op_reduction(self):
        def fn(a):
            return a.sum(-1), torch.amax(a + 1, 1, keepdim=True)

        self.common(fn, (torch.randn([8, 1, 1]),))

    def test_inplace_add(self):
        @torch._dynamo.optimize("inductor")
        def fn(x, y):
            return x.add_(y)

        inputs = (
            rand_strided((4, 4), (4, 1), device=self.device),
            rand_strided((4, 4), (4, 1), device=self.device),
        )
        inp_clone = inputs[0].clone()
        out = fn(*inputs)
        self.assertTrue(same(out, inp_clone + inputs[1]))
        self.assertTrue(out is inputs[0])

    def test_inplace_mixed_dtype_ops(self):
        @torch._dynamo.optimize("inductor")
        def fn(x, y):
            z = x + y.float()
            w = z.add_(y)
            return w.mul_(y)

        inputs = (
            rand_strided((4, 4), (4, 1), device=self.device, dtype=torch.float),
            rand_strided((4, 4), (4, 1), device=self.device, dtype=torch.double),
        )
        out = fn(*inputs)
        out_eager = (inputs[0] + inputs[1].float()).add_(inputs[1]).mul_(inputs[1])
        self.assertTrue(same(out, out_eager))

    @patch.object(config.triton, "cudagraphs", True)
    def test_strided_inputs(self):
        @torch._dynamo.optimize("inductor")
        def fn(x, y):
            return x + y

        inputs = (
            rand_strided((8, 16), (32, 2), device=self.device),
            rand_strided((8, 16), (16, 1), device=self.device),
        )
        self.assertTrue(same(fn(*inputs), inputs[0] + inputs[1]))

    @patch.object(config.triton, "cudagraphs", True)
    @patch.object(functorch_config, "use_fake_tensor", True)
    def test_input_mutation1(self):
        def fn(a):
            b = a + 1
            a.copy_(b)
            c = a + 2
            return a * b / c

        arg1 = torch.randn(64, device=self.device)
        arg2 = arg1.clone()
        arg3 = torch.randn(64, device=self.device)
        arg4 = arg3.clone()
        correct1 = fn(arg1)
        correct2 = fn(arg3)
        opt_fn = torch._dynamo.optimize_assert(compile_fx)(fn)
        actual1 = opt_fn(arg2)
        actual2 = opt_fn(arg4)

        self.assertTrue(same(actual1, correct1))
        self.assertTrue(same(actual2, correct2))
        self.assertTrue(same(arg1, arg2))
        self.assertTrue(same(arg3, arg4))

    @patch.object(functorch_config, "use_fake_tensor", True)
    def test_input_mutation2(self):
        def fn(a):
            b = a + 1
            a.view(64).copy_(torch.tensor([66.0], device=a.device))
            c = a + 2
            return b, c

        arg1 = torch.randn([1, 64], device=self.device)
        arg2 = arg1.clone()
        correct1 = fn(arg1)
        opt_fn = torch._dynamo.optimize_assert(compile_fx)(fn)
        actual1 = opt_fn(arg2)

        self.assertTrue(same(actual1, correct1))
        self.assertTrue(same(arg1, arg2))

    @patch.object(functorch_config, "use_fake_tensor", True)
    def test_input_mutation3(self):
        def fn(a):
            a += 1
            a *= 2
            aten.sigmoid_(a)
            a = a.view(64)
            a += 3
            a *= 4
            aten.relu_(a)
            return a

        arg1 = torch.randn([1, 64], device=self.device)
        arg2 = arg1.clone()
        correct1 = fn(arg1)
        opt_fn = torch._dynamo.optimize_assert(compile_fx)(fn)
        actual1 = opt_fn(arg2)

        self.assertTrue(same(actual1, correct1))
        self.assertTrue(same(arg1, arg2))

    def test_input_mutation4(self):
        def fn(a):
            torch.relu_(a)
            return a

        arg1 = torch.randn([1, 64], device=self.device)
        arg2 = arg1.clone()
        correct1 = fn(arg1)
        opt_fn = torch._dynamo.optimize_assert(compile_fx)(fn)
        actual1 = opt_fn(arg2)

        self.assertTrue(same(actual1, correct1))
        self.assertTrue(same(arg1, arg2))

    @patch.object(functorch_config, "use_fake_tensor", True)
    def test_slice_mutation1(self):
        def fn(a):
            x = torch.zeros_like(a)
            b = x + 1
            x[:, 3] = 3.0
            c = torch.clone(x)
            x[4, :] = 4.0
            d = x + 1
            return x, b, c, d

        self.common(fn, (torch.randn([8, 8]),))

    @patch.object(functorch_config, "use_fake_tensor", True)
    def test_slice_mutation2(self):
        def fn(a):
            a[:, 20:40] = a[:, 20:40] + 1
            a[:, 2:11] = a[:, 1:10] + 2

        arg1 = torch.randn([1, 64], device=self.device)
        arg2 = arg1.clone()
        fn(arg1)
        opt_fn = torch._dynamo.optimize_assert(compile_fx)(fn)
        opt_fn(arg2)

        self.assertTrue(same(arg1, arg2))

    def test_indirect_load_broadcast(self):
        def fn(in_ptr0, in_ptr1, in_ptr2):
            return torch.gather(in_ptr1, 0, in_ptr2) + in_ptr0

        arg190 = rand_strided((32, 21), (1, 32), device=self.device, dtype=torch.int64)
        arg190.fill_(0)
        arg111 = rand_strided(
            (9521, 512), (512, 1), device=self.device, dtype=torch.float32
        )
        self.common(
            fn,
            (
                torch.randn(32, 1),
                arg111,
                arg190,
            ),
        )

    @unittest.skipIf(not has_torchvision_roi_align(), "requirs torchvision")
    def test_roi_align(self):
        def fn(a, b):
            return torch.ops.torchvision.roi_align(a, b, 0.25, 7, 7, 2, False)

        self.common(fn, (torch.zeros([4, 256, 296, 304]), torch.zeros([2292, 5])))

    @requires_decomp(aten.nll_loss_forward)
    def test_nll_loss_forward(self):
        def fn(a, b):
            return aten.nll_loss_forward(a, b, None, 1, -100)

        self.common(
            fn,
            (
                torch.randn([5, 5]),
                torch.zeros([5], dtype=torch.int64),
            ),
        )

    def test_isinf(self):
        def fn(x):
            return x.isinf(), x.isnan()

        self.common(
            fn, [torch.tensor([1, float("inf"), 2, float("-inf"), float("nan")])]
        )
        self.common(
            fn,
            [
                torch.tensor(
                    [1, float("inf"), 2, float("-inf"), float("nan")],
                    dtype=torch.float64,
                )
            ],
        )

    def test_any(self):
        def fn(x):
            return (
                x.any(-1),
                x.isinf().any(),
                torch.all(x.isinf(), dim=0),
                torch.all(torch.logical_not(x.isinf())),
            )

        self.common(fn, [-torch.rand(64)])
        tmp = torch.randn(16, 8)
        tmp[1, 1] = float("inf")
        self.common(fn, [tmp])

    def test_inplace_activations(self):
        def fn(x):
            a = aten.hardswish_(x + 1)
            b = aten.hardtanh_(x + 1)
            c = aten.leaky_relu_(x + 1)
            d = aten.silu_(x + 1)
            e = aten.log1p(x + 1)
            f = aten.masked_fill_(x + 1, torch.zeros_like(x, dtype=torch.bool), 99.0)
            h = aten.masked_fill_(x + 1, torch.ones_like(x, dtype=torch.bool), 99.0)
            return (a, b, c, d, e, f, h)

        self.common(fn, [torch.randn(64) * 10])

    def test_baddbmm(self):
        def fn(a, b, c):
            return aten.baddbmm(a, b, c)

        self.common(
            fn,
            [
                torch.randn(6, 1, 100),
                torch.randn(6, 128, 64),
                torch.randn(6, 64, 100),
            ],
            # Mismatched elements: 1212 / 76800 (1.6%)
            # Greatest absolute difference: 0.001953125 at index (0, 0, 93) (up to 1e-05 allowed)
            # Greatest relative difference: 1.0 at index (3, 19, 4) (up to 0.001 allowed)
            atol=0.002,
            rtol=0.001,
        )

    @patch.object(config.triton, "max_tiles", 2)
    def test_fuse_tiled(self):
        def fn(a, b, c):
            return a + b, c + 1

        self.common(
            fn, [torch.randn(128, 1), torch.randn(1, 128), torch.randn(128, 128)]
        )

    def test_expand_as(self):
        def fn(a, b):
            return aten.expand_as(a, b), aten.expand_as(a + 1, b + 1) + 1

        self.common(
            fn,
            [
                torch.randn(6, 1, 100),
                torch.randn(6, 128, 100),
            ],
        )

    def test_index_put1(self):
        def fn(a, b, c):
            return (
                torch.index_put(a, [b], c),
                torch.index_put_(a + 1, [b + 1], c + 1) + 1,
            )

        self.common(
            fn,
            [
                torch.randn([800, 256, 7, 7]),
                torch.randperm(601),
                torch.randn([601, 256, 7, 7]),
            ],
        )
        self.common(
            fn, [torch.randn(1024, 4, 2), torch.arange(4), torch.randn(4, 1, 1)]
        )

    def test_index_put2(self):
        def fn(a, b, c):
            return torch.index_put(a, [b], c, True)

        self.common(
            fn,
            [
                torch.randn([100, 256, 7, 7]),
                torch.randint(0, 100, size=[600], dtype=torch.int64),
                torch.randn([600, 256, 7, 7]),
            ],
            # workaround for https://github.com/openai/triton/issues/558
            check_lowp=False,
        )

    def test_index_put3(self):
        def fn(a, b, c):
            torch.ops.aten.index_put_(a, (None, b, None), c)
            a1 = a + 1
            torch.ops.aten.index_put_(a1, (None, b + 1, None), c + 1)
            return (a, a1)

        self.common(
            fn,
            [
                torch.randn([1024, 4, 2]),
                torch.arange(3),
                torch.randn([1024, 1, 2]),
            ],
        )

    def test_index_put_as_masked_fill(self):
        def fn(a, b, c, d):
            a = a.clone()
            torch.ops.aten.index_put_(a, [b], c, d)
            return a

        self.common(
            fn,
            (
                torch.randn([1024, 4, 2]),
                torch.randn([1024, 4, 2]) > 0,
                torch.randn([]),
                False,
            ),
        )

        self.common(
            fn,
            (
                torch.randn([1024, 4, 2]),
                torch.randn([1024, 4, 2]) > 0,
                torch.randn([]),
                True,
            ),
        )

    def test_index_put_fallback1(self):
        def fn(a, b, c, d):
            a = a.clone()
            torch.ops.aten.index_put_(a, [b], c, d)
            return a

        self.common(
            fn,
            (
                torch.randn([3]),
                torch.as_tensor([True, True, False]),
                torch.randn([2]),
                False,
            ),
        )

        self.common(
            fn,
            (
                torch.randn([3]),
                torch.as_tensor([True, True, False]),
                torch.randn([2]),
                True,
            ),
        )

    def test_index_put_fallback2(self):
        def fn(a, b, c, d, e):
            a = a.clone()
            torch.ops.aten.index_put_(a, [None, b, c], d, e)
            return a

        self.common(
            fn,
            (
                torch.randn([1, 2, 3]),
                torch.as_tensor([0, 1]),
                torch.as_tensor([True, True, False]),
                torch.randn([]),
                False,
            ),
        )
        self.common(
            fn,
            (
                torch.randn([1, 2, 3]),
                torch.as_tensor([0, 1]),
                torch.as_tensor([True, True, False]),
                torch.randn([]),
                True,
            ),
        )

    @patch.object(config, "fallback_random", True)
    def test_bernoulli1(self):
        def fn(a):
            b = torch.empty_like(a)
            return aten.bernoulli_(b), b

        self.common(
            fn,
            [
                torch.randn([100]),
            ],
        )

    def test_bernoulli2(self):
        def fn(a):
            return aten.bernoulli(a)

        self.common(
            fn,
            [torch.tensor([1.0, 1.0, 0.0, 0.0, 1.0, 0.0, 1.0, 1.0])],
        )

    def test_narrow(self):
        def fn(x):
            return aten.narrow(x, 1, 10, 16), aten.narrow(x + 2, 0, 10, 16) + 1

        self.common(fn, [torch.randn(64, 64)])

    def test_as_strided(self):
        def fn(x):
            return (
                aten.as_strided(x, (8, 8, 64), (8 * 64, 64, 1), 0),
                aten.as_strided(x + 1, (8, 8, 64), (8 * 64, 64, 1), 0) + 2,
            )

        self.common(fn, [torch.randn(64, 64)])

    def test_as_strided_scatter(self):
        def fn(a, b):
            return aten.as_strided_scatter(
                a * 8 + 10,
                b * 2 - 4,
                size=(a.shape[0], a.shape[1] // 2),
                stride=(a.shape[1], 2),
                storage_offset=0,
            )

        self.common(fn, [torch.randn(10, 1024), torch.randn(10, 512)])

    def test_select_scatter(self):
        def fn(x, a, b):
            return (
                aten.select_scatter(x, a, 1, 0),
                aten.select_scatter(x, b, 0, 1),
            )

        self.common(
            fn,
            [
                torch.randn(8, 197, 38),
                torch.randn(8, 38),
                torch.randn(197, 38),
            ],
        )

    def test_slice_scatter(self):
        def fn(x, a):
            return (
                aten.slice_scatter(x, a, 2, 10, -10),
                aten.slice_scatter(x, a[:, :, :40], 2, 10, -10, 2),
            )

        self.common(
            fn,
            [
                torch.randn(4, 8, 100),
                torch.randn(4, 8, 80),
            ],
        )

    def test_slice_scatter2(self):
        def fn(a, b):
            return aten.slice_scatter(a, b, 0, 0, 9223372036854775807)

        self.common(
            fn,
            [
                torch.randn([8, 197, 384]),
                torch.randn([8, 197, 384]),
            ],
        )

    def test_scatter1(self):
        def fn(a, dim, index, b):
            return aten.scatter(a, dim, index, b)

        self.common(
            fn,
            [
                torch.zeros(2, 3),
                -1,
                torch.tensor([[0]]),
                torch.ones(2, 3),
            ],
        )

    def test_scatter2(self):
        if self.device == "cuda":
            raise unittest.SkipTest("unstable on sm86")

        def fn(a, dim, index, b):
            return aten.scatter.reduce(a, dim, index, b, reduce="add")

        self.common(
            fn,
            [
                torch.zeros(64, 512),
                0,
                torch.zeros((64, 512), dtype=torch.int64),
                torch.ones(64, 512),
            ],
        )

    def test_scatter3(self):
        def fn(a, dim, index, b):
            return aten.scatter(a, dim, index, b, reduce="add")

        self.common(
            fn,
            [
                torch.randn(5, 29, 13),
                2,
                torch.tensor([[[3, 5, 7, 9]]]),
                0.8,  # src can be a scalar
            ],
            # Mismatched elements: 1 / 1885 (0.1%)
            # Greatest absolute difference: 0.00018310546875 at index (0, 0, 3) (up to 1e-05 allowed)
            # Greatest relative difference: 0.0022371364653243847 at index (0, 0, 3) (up to 0.001 allowed)
            atol=2e-4,
            rtol=1e-3,
        )

    def test_scatter4(self):
        def fn(x, ind, src):
            return torch.scatter(x, 0, ind, src)

        self.common(
            fn,
            (torch.randn(196, 992), torch.randint(196, (1, 992)), torch.randn(1, 992)),
        )

    @unittest.skip("Flaky test, needs debugging")
    def test_scatter_add1(self):
        def fn(a, dim, index, b):
            return aten.scatter_add(a, dim, index, b)

        self.common(
            fn,
            [
                torch.randn(2, 3),
                0,
                torch.tensor([[0]]),
                torch.randn(2, 3),
            ],
        )

    def test_scatter_add2(self):
        def fn(a, dim, index, b):
            return aten.scatter_add(a, dim, index, b)

        self.common(
            fn,
            [
                torch.randn(2, 3),
                0,
                torch.tensor([[0, 0, 0], [1, 1, 1]]),
                torch.randn(2, 3),
            ],
        )

    def test_scatter_add3(self):
        def fn(a, dim, index, b):
            return aten.scatter_add(a, dim, index, b)

        self.common(
            fn,
            [
                torch.randn(5, 29, 13),
                2,
                torch.tensor([[[3, 5, 7, 9]]]),
                torch.randn(1, 1, 10),
            ],
        )

    def test_scatter_reduce1(self):
        def fn(a, dim, index, b):
            return aten.scatter_reduce(a, dim, index, b, "sum")

        self.common(
            fn,
            [
                torch.randn(5, 29, 13),
                2,
                torch.tensor([[[3, 5, 7, 9]]]),
                torch.randn(1, 1, 10),
            ],
        )

    def test_scatter_reduce2(self):
        def fn(a, dim, index, b):
            return aten.scatter_reduce(a, dim, index, b, "sum", include_self=False)

        self.common(
            fn,
            [
                torch.randn(2, 3),
                0,
                torch.zeros((2, 3), dtype=torch.int64),
                torch.randn(2, 3),
            ],
        )

    # issue #1150
    def test_dense_mask_index(self):
        if self.device == "cpu":
            raise unittest.SkipTest(
                "https://github.com/pytorch/torchdynamo/issues/1697"
            )

        def fn(x, y):
            y = torch.ops.aten.select.int(y, 0, 2)
            z = x * y
            return z.sum()

        self.common(fn, [torch.randn(102400), torch.randn(3)])

    def test_new_empty_strided(self):
        def fn(a):
            return aten.new_empty_strided(a, [1, 128, 128], [16384, 128, 1]).fill_(123)

        self.common(fn, [torch.randn(55)])

    @patch.object(torch._inductor.config.triton, "cudagraphs", True)
    def test_dropout(self):
        random.seed(1234)
        torch.manual_seed(1234)

        @torch._dynamo.optimize("inductor")
        def fn(a):
            return torch.nn.functional.dropout(a, 0.5, True)

        x = torch.ones(1000, device=self.device, dtype=torch.float32)
        result = fn(x)
        self.assertTrue(400 < result.nonzero().shape[0] < 600)
        self.assertTrue(0.9 < result.mean().item() < 1.1)

    def test_dropout_deterministic(self):
        @torch._dynamo.optimize("inductor")
        def fn(a):
            return torch.nn.functional.dropout(a, 0.55, True)

        for cg in (False, True):
            with patch.object(torch._inductor.config.triton, "cudagraphs", cg):
                torch._dynamo.reset()

                x = torch.ones(1024, device=self.device, dtype=torch.float32)

                torch.manual_seed(1234)
                a0 = fn(x).clone()
                a1 = fn(x).clone()
                a2 = fn(x).clone()

                torch.manual_seed(1234)
                b0 = fn(x).clone()
                b1 = fn(x).clone()
                b2 = fn(x).clone()

                # same seed, same values
                self.assertTrue(torch.allclose(a0, b0))
                self.assertTrue(torch.allclose(a1, b1))
                self.assertTrue(torch.allclose(a2, b2))

                # different calls, different values
                self.assertFalse(torch.allclose(a0, a1))
                self.assertFalse(torch.allclose(a1, a2))

    def test_rand_like_deterministic(self):
        @torch._dynamo.optimize("inductor")
        def fn(a):
            return torch.rand_like(a), torch.rand_like(a)

        x = torch.ones(1024, device=self.device, dtype=torch.float32)

        torch.manual_seed(1234)
        a0 = fn(x)[0].clone()
        a1 = fn(x)[0].clone()
        a2 = fn(x)[0].clone()

        torch.manual_seed(1234)
        b0 = fn(x)[0].clone()
        b1 = fn(x)[0].clone()
        b2 = fn(x)[0].clone()

        # same seed, same values
        self.assertTrue(torch.allclose(a0, b0))
        self.assertTrue(torch.allclose(a1, b1))
        self.assertTrue(torch.allclose(a2, b2))

        # different calls, different values
        self.assertFalse(torch.allclose(a0, a1))
        self.assertFalse(torch.allclose(a1, a2))

        c, d = fn(x)
        self.assertFalse(torch.allclose(c, d))
        self.assertTrue((c >= 0).all())
        self.assertTrue((c < 1).all())
        self.assertTrue((d >= 0).all())
        self.assertTrue((d < 1).all())

    def test_max_pool2d_with_indices_backward(self):
        def fn(a, b, c):
            return aten.max_pool2d_with_indices_backward(
                a, b, [2, 2], [2, 2], [0, 0], [1, 1], False, c
            )

        x = torch.randn([2, 4, 18, 14])
        result, indices = aten.max_pool2d_with_indices(
            x,
            [2, 2],
            [2, 2],
            [0, 0],
            [1, 1],
            False,
        )

        self.common(
            fn,
            [
                torch.randn_like(result),
                x,
                indices,
            ],
        )

    def test_max_pool2d_with_indices_backward2(self):
        def fn(a, b, c):
            return aten.max_pool2d_with_indices_backward(
                a, b, [3, 3], [2, 2], [1, 1], [1, 1], True, c
            )

        x = torch.randn([2, 4, 40, 56])
        result, indices = aten.max_pool2d_with_indices(
            x,
            [3, 3],
            [2, 2],
            [1, 1],
            [1, 1],
            True,
        )

        self.common(
            fn,
            [
                torch.randn_like(result),
                x,
                indices,
            ],
        )

    # From https://github.com/pytorch/torchdynamo/issues/1200
    def test_max_pool2d_with_indices_backward3(self):
        def fn(a, b, c):
            return aten.max_pool2d_with_indices_backward(
                a, b, [1, 1], [2, 2], [0, 0], [1, 1], False, c
            )

        x = torch.randn([32, 256, 37, 38])
        result, indices = aten.max_pool2d_with_indices(
            x,
            [1, 1],
            [2, 2],
            0,
            1,
            False,
        )
        self.common(
            fn,
            [
                torch.randn_like(result),
                x,
                indices,
            ],
        )

    # From https://github.com/pytorch/torchdynamo/issues/1352
    def test_max_pool2d_with_indices_backward4(self):
        def fn(a, b, c):
            return aten.max_pool2d_with_indices_backward(
                a, b, [5, 5], [1, 1], [2, 2], [1, 1], False, c
            )

        x = torch.randn([2, 64, 3, 4])
        result, indices = aten.max_pool2d_with_indices(
            x,
            [5, 5],
            [1, 1],
            2,
            1,
            False,
        )
        self.common(
            fn,
            [
                torch.randn_like(result),
                x,
                indices,
            ],
        )

    def test_avg_pool2d_backward(self):
        def fn(a, b):
            return aten.avg_pool2d_backward(
                a,
                b,
                [2, 2],
                [2, 2],
                [0, 0],
                True,
                False,
                None,
            )

        self.common(
            fn,
            [
                torch.randn([2, 4, 7, 7]),
                torch.randn([2, 4, 14, 14]),
            ],
        )

    def test_avg_pool2d_backward2(self):
        def fn(a, b):
            return aten.avg_pool2d_backward(
                a,
                b,
                [3, 3],
                [1, 1],
                [1, 1],
                True,
                False,
                None,
            )

        self.common(
            fn,
            [
                torch.randn([1, 1, 20, 15]),
                torch.randn([1, 1, 20, 15]),
            ],
        )

    def test_avg_pool2d_backward3(self):
        def fn(a, b):
            return aten.avg_pool2d_backward(
                a,
                b,
                [1, 1],
                [2, 2],
                [0, 0],
                False,
                False,
                None,
            )

        self.common(
            fn,
            [
                torch.randn([1, 2016, 11, 11]),
                torch.randn([1, 2016, 21, 21]),
            ],
        )

    def test_mm_views(self):
        def fn(a, b):
            return torch.mm(a.view(32, 32), b.view(32, 32))

        self.common(
            fn,
            (
                torch.randn([32, 32]).transpose(0, 1),
                torch.randn([1, 32, 32]).transpose(0, 1),
            ),
            check_lowp=False,
        )
        expected_kernel = 0
        # codegen mm kernel from template
        if config.triton.mm != "aten" and self.device == "cuda":
            expected_kernel = 1
        if config.triton.mm == "autotune":
            self.assertLessEqual(
                torch._inductor.metrics.generated_kernel_count, expected_kernel
            )
        self.assertEqual(
            torch._inductor.metrics.generated_kernel_count, expected_kernel
        )

    @patch.object(config.triton, "cudagraphs", False)
    def test_lowmem_dropout1(self):
        n = 100000
        weight = torch.ones(
            n, device=self.device, dtype=torch.float32, requires_grad=True
        )
        ones = torch.ones(n, device=self.device, dtype=torch.float32)

        @torch._dynamo.optimize_assert("inductor")
        def run(x, train=True):
            return F.dropout(x * weight, 0.33, train)

        def check(r, g):
            rmean = r.mean().item()
            gmean = g.mean().item()
            rcount = len(r.nonzero())
            gcount = len(g.nonzero())

            # dropped elements should match
            self.assertTrue(same(r.nonzero(), g.nonzero()))
            self.assertEqual(rcount, gcount)

            # dropped should be close to 0.33
            self.assertGreater(rcount, 0.64 * n)
            self.assertGreater(0.68 * n, rcount)

            self.assertAlmostEqual(rmean, gmean)
            self.assertAlmostEqual(rmean, 1.0, places=2)

        r1 = run(ones, train=False)
        r1.sum().backward()
        g1 = weight.grad.clone()
        # eval mode should be all ones
        self.assertTrue(same(r1, torch.ones_like(r1)))
        self.assertTrue(same(g1, torch.ones_like(g1)))

        torch.manual_seed(1234)
        weight.grad.zero_()
        r2 = run(ones)
        r2.sum().backward()
        g2 = weight.grad.clone()
        check(r2, g2)

        torch.manual_seed(1234)
        weight.grad.zero_()
        r3 = run(ones)
        r3.sum().backward()
        g3 = weight.grad.clone()
        check(r3, g3)

        # second run is same result as first
        self.assertTrue(same(r2, r3))
        self.assertTrue(same(g2, g3))

    def test_lowmem_dropout2(self):
        m = torch.nn.Sequential(
            torch.nn.Linear(32, 32, bias=False),
            torch.nn.Dropout(),
            torch.nn.Linear(32, 32, bias=False),
            torch.nn.Dropout(),
        ).to(self.device)

        @torch._dynamo.optimize_assert("inductor")
        def run(x):
            return m(x)

        torch._inductor.metrics.generated_kernel_count = 0
        result = run(torch.randn([8, 32], device=self.device))
        result.sum().backward()

        expected_kernel = 4
        if config.triton.mm != "aten" and self.device == "cuda":
            # fwd: 2 * (mm+dropout) kernels = 2 kernels
            # bwd: dropout + (mm) + 2 * (mm+dropout) kernels = 4 kernels
            # expect 2 + 4 = 6 kernels
            expected_kernel = 6
        if config.triton.mm == "autotune":
            self.assertLessEqual(
                torch._inductor.metrics.generated_kernel_count, expected_kernel
            )
        self.assertEqual(
            torch._inductor.metrics.generated_kernel_count, expected_kernel
        )

    def test_roll(self):
        def fn(a):
            return (
                aten.roll(a, [-3, 10], [1, 2]),
                aten.roll(a, [5]),
            )

        self.common(
            fn,
            [
                torch.randn([2, 56, 56, 16]),
            ],
        )

    def test_argmax_argmin1(self):
        def fn(x):
            return (aten.argmax(x), aten.argmin(x))

        self.common(
            fn,
            [
                torch.randn([8, 256, 256]),
            ],
        )

    def test_argmax_argmin2(self):
        def fn(x):
            return (
                aten.argmax(x, 0),
                aten.argmin(x, 0),
                aten.argmax(x, 1),
                aten.argmin(x, 1),
            )

        self.common(
            fn,
            [
                torch.randn([144, 144]),
            ],
            # Mismatched elements: 1 / 144 (0.7%)
            # Greatest absolute difference: 26 at index (71,)
            # Greatest relative difference: 0.4126984179019928 at index (71,)
            atol=1e-5,
            rtol=0.5,
        )

    @unittest.skip(
        """
        FIXME: In the case of having equally max/min elements, our implementation returns
        the last index instead of the first one
        """
    )
    def test_argmax_argmin3(self):
        def fn(x):
            return (
                aten.argmax(x, 0),
                aten.argmin(x, 0),
                aten.argmax(x, -1),
                aten.argmin(x, -1),
            )

        self.common(
            fn,
            [torch.randint(0, 5, [10, 10])],
        )

    def test_vdd_clamp(self):
        def fn(x):
            return torch.clamp_min(x, 3)

        self.common(
            fn,
            [
                torch.randn([16], requires_grad=True) * 10,
            ],
        )

    def test_tmp_not_defined_issue1(self):
        def forward(
            primals_3,
            primals_4,
            add_tensor,
            convert_element_type_default,
            div_default,
            reciprocal_default,
        ):
            var_default = torch.ops.prims.var.default(
                convert_element_type_default, [2], correction=0
            )
            sub_tensor = torch.ops.aten.sub.Tensor(add_tensor, div_default)
            mul_tensor_1 = torch.ops.aten.mul.Tensor(sub_tensor, reciprocal_default)
            mul_tensor_2 = torch.ops.aten.mul.Tensor(mul_tensor_1, primals_3)
            add_tensor_2 = torch.ops.aten.add.Tensor(mul_tensor_2, primals_4)
            convert_element_type_default_1 = (
                torch.ops.prims.convert_element_type.default(
                    add_tensor_2, torch.float32
                )
            )
            convert_element_type_default_2 = (
                torch.ops.prims.convert_element_type.default(
                    convert_element_type_default_1, torch.float32
                )
            )
            var_default_1 = torch.ops.prims.var.default(
                convert_element_type_default_2, [2], correction=0
            )
            broadcast_in_dim_default_2 = torch.ops.prims.broadcast_in_dim.default(
                var_default_1, [1, 512, 1], [0, 1]
            )
            sum_default_1 = torch.ops.prims.sum.default(
                convert_element_type_default_2, [2]
            )
            add_tensor_3 = torch.ops.aten.add.Tensor(broadcast_in_dim_default_2, 1e-05)
            return (var_default, sum_default_1, add_tensor_3)

        inps = [
            (torch.Size([1024]), torch.float32),
            (torch.Size([1024]), torch.float32),
            (torch.Size([1, 512, 1024]), torch.float32),
            (torch.Size([1, 512, 1024]), torch.float32),
            (torch.Size([1, 512, 1]), torch.float32),
            (torch.Size([1, 512, 1]), torch.float32),
        ]
        inps = [torch.randn(shape, dtype=dtype) for (shape, dtype) in inps]
        self.common(forward, inps, atol=1e-05, rtol=2e-05)

    @unittest.skipIf(
        TEST_WITH_ASAN
        or os.environ.get("BUILD_ENVIRONMENT", "").startswith("parallelnative"),
        "TODO: debug this with asan",
    )
    def test_tmp_not_defined_issue2(self):
        def forward(arg38_1, arg81_1, getitem_17, new_zeros_default_4):
            div_tensor_7 = torch.ops.aten.div.Tensor(getitem_17, arg81_1)
            mul_tensor_24 = torch.ops.aten.mul.Tensor(div_tensor_7, arg38_1)
            sum_default_7 = torch.ops.aten.sum.default(mul_tensor_24)
            return (new_zeros_default_4, sum_default_7)

        args = [
            ((1, 88, 40, 40), (140800, 1600, 40, 1), torch.float32),
            ((), (), torch.float32),
            ((1, 88, 40, 40), (140800, 1600, 40, 1), torch.float32),
            ((3,), (1,), torch.float32),
        ]
        args = [rand_strided(shape, stride, dtype) for shape, stride, dtype in args]
        self.common(forward, args)

    def test_misaligned_address_issue1(self):
        def forward(sub_tensor_1, unsqueeze_default):
            gather_default = torch.ops.aten.gather.default(
                sub_tensor_1, 1, unsqueeze_default
            )
            return gather_default

        args = [
            ((1, 1000), (1000, 1), torch.float32),
            ((1, 1), (1, 1), torch.int64),
        ]
        args = [rand_strided(shape, stride, dtype) for shape, stride, dtype in args]
        self.common(forward, args)

    def test_invalid_operand_issue1(self):
        def forward(arg0_1, arg1_1, arg3_1, squeeze, view_1, slice_1):
            slice_scatter = torch.ops.aten.slice_scatter.default(
                slice_1, arg3_1, 1, 1, 9223372036854775807
            )
            slice_scatter_1 = torch.ops.aten.slice_scatter.default(
                arg1_1, slice_scatter, 0, 0, 9223372036854775807
            )
            slice_2 = torch.ops.aten.slice.Tensor(
                slice_scatter_1, 0, 0, 9223372036854775807
            )
            select_scatter = torch.ops.aten.select_scatter.default(
                slice_2, squeeze, 1, 0
            )
            slice_scatter_2 = torch.ops.aten.slice_scatter.default(
                slice_scatter_1, select_scatter, 0, 0, 9223372036854775807
            )
            view = torch.ops.aten.view.default(slice_scatter_2, [-1, 128])
            embedding = torch.ops.aten.embedding.default(arg0_1, view, 1)
            return [embedding, view_1]

        args = [
            ((50005, 768), (768, 1), torch.float32),
            ((8, 128), (128, 1), torch.int64),
            ((8, 127), (127, 1), torch.int64),
            ((8,), (1,), torch.int64),
            ((1024,), (1,), torch.int64),
            ((8, 128), (128, 1), torch.int64),
        ]
        args = [rand_strided(shape, stride, dtype) for shape, stride, dtype in args]
        self.common(forward, args)

    def test_sizehint_issue1(self):
        def forward(x):
            return torch.nn.functional.unfold(
                x, kernel_size=[4, 4], dilation=1, padding=0, stride=[4, 4]
            )

        args = [((2, 24, 56, 56), (75264, 3136, 56, 1), torch.float32, False)]
        args = [
            rand_strided(sh, st, dt).requires_grad_(rg) for (sh, st, dt, rg) in args
        ]
        self.common(forward, args)

    @requires_cuda()
    def test_unspec_inputs(self):
        def fn(x, y):
            return x + y, x * y, x / y

        opt = torch._dynamo.optimize("inductor")(fn)
        dtypes = [
            torch.float16,
            torch.bfloat16,
            torch.float32,
            torch.float64,
            torch.int32,
            torch.int64,
        ]

        for d in dtypes:
            inputs = (
                rand_strided((2, 3), (3, 1), dtype=torch.float32, device="cuda"),
                rand_strided((), (), dtype=d, device="cpu"),
            )
            self.assertTrue(same(opt(*inputs), fn(*inputs)))
            inputs = (inputs[1], inputs[0])
            self.assertTrue(same(opt(*inputs), fn(*inputs)))

    @patch.object(config.triton, "mm", "aten")
    def test_list_clearing(self):

        if self.device == "cpu":
            contexts = [contextlib.nullcontext]
        else:
            contexts = [
                contextlib.nullcontext,
                lambda: patch.object(config.triton, "cudagraphs", True),
            ]

        for context in contexts:
            with context():
                inps = [
                    torch.rand([5, 5]).to(self.device),
                    torch.rand([5, 5]).to(self.device),
                ]
                inp_refs = [weakref.ref(inp) for inp in inps]

                def fn(x, y):
                    a = x + y
                    return (a @ a,)

                fn_fx = make_fx(fn)(inps[0], inps[1])
                fn_compiled = compile_fx_inner(fn_fx, inps)

                test_self = self
                matmul_seen = False

                class TestRefMode(TorchDispatchMode):
                    def __torch_dispatch__(self, func, types, args=(), kwargs=None):
                        kwargs = kwargs if kwargs else {}

                        nonlocal inps
                        nonlocal inp_refs
                        nonlocal test_self
                        nonlocal matmul_seen

                        # by matmul, inputs should be deallocated
                        if func is aten.mm.out:
                            matmul_seen = True
                            test_self.assertEqual(len(inps), 0)
                            test_self.assertIsNone(inp_refs[0]())
                            test_self.assertIsNone(inp_refs[1]())

                        return func(*args, **kwargs)

                with TestRefMode():
                    fn_compiled(inps)

                # for some reason, TorchDispatch doesnt capture the
                # cuda mm call (even without cudagraphs)
                if self.device == "cpu":
                    self.assertTrue(matmul_seen)
                else:
                    self.assertEqual(len(inps), 0)

<<<<<<< HEAD
    def test_dtype_mismatch_issue(self):
        def fn(x):
            attn = torch.nn.functional.pad(x, [0, 1])
            return attn.softmax(dim=-1)

        x = torch.rand(128, 32, 63)
        res_ref = fn(x)
        res = torch._dynamo.optimize("inductor")(fn)(x)
        self.assertEqual(res, res_ref)
=======
    @unittest.skipIf(HAS_CUDA, "histogramdd only supports cpu")
    def test_kwargs(self):
        def fn(x, y):
            return torch.histogramdd(
                x,
                bins=[3, 3],
                weight=y,
            )

        self.common(
            fn,
            [torch.randn((4, 2)), torch.randn((4))],
        )

>>>>>>> ffb6e689

if HAS_CPU:

    class SweepInputsCpuTest(SweepInputs2, TestCase):
        gen = InputGen(10, "cpu")

    SweepInputsCpuTest.populate()

    class CpuTests(TestCase):
        common = check_model
        device = "cpu"

    CommonTemplate.install(CpuTests, "cpu")

    class CPUReproTests(TestCase):
        def test_inplace_squeeze_needed(self):
            mod = torch.nn.Sequential(
                torch.nn.Linear(10, 10),
                torch.nn.LayerNorm(10),
                torch.nn.ReLU(),
            ).eval()

            @torch._dynamo.optimize("inductor")
            def fn(x):
                return mod(x)

            v = torch.randn(10)
            result = fn(v)
            assert same(result, mod(v))

        def test_inplace_add_alpha(self):
            def fn(x, y):
                aten.add_.Tensor(x, y, alpha=0.55)
                return (x,)

            x1 = torch.zeros(10)
            x2 = torch.zeros(10)
            x3 = torch.zeros(10)
            y = torch.randn(10)
            fn_fx = make_fx(fn)(x1, y)
            fn_compiled = compile_fx_inner(fn_fx, [x1, y])
            fn(x2, y)
            fn_compiled([x3, y])
            assert same(x2, x3)

        def test_no_op_squeeze(self):
            @torch._dynamo.optimize("inductor")
            def forward(arg0_1):
                return torch.ops.aten.squeeze.dim(arg0_1, 1)

            x = torch.randn((10, 20))
            assert same(x, forward(x))

        def test_parallel_num_threads(self):
            @torch._dynamo.optimize("inductor")
            def fn(x1, x2):
                return x1 + x2

            @contextlib.contextmanager
            def set_num_threads(num_threads):
                orig_num_threads = torch.get_num_threads()
                torch.set_num_threads(num_threads)
                yield
                torch.set_num_threads(orig_num_threads)

            x1 = torch.randn((10, 20))
            x2 = torch.randn((10, 20))
            with set_num_threads(1):
                assert same(x1 + x2, fn(x1, x2))
            with set_num_threads(4):
                assert same(x1 + x2, fn(x1, x2))

        @patch("torch.cuda.is_available", lambda: False)
        def test_timed_cpu_only(self):
            timed(lambda: torch.randn(10), ())

        def test_complex_memory_overlap(self):
            dense = torch.zeros(64, 32)
            self.assertFalse(complex_memory_overlap(dense))
            self.assertFalse(complex_memory_overlap(dense.t()))

            strided = dense.split(4, dim=1)
            self.assertFalse(complex_memory_overlap(strided[0]))
            self.assertFalse(complex_memory_overlap(strided[0].t()))

            unsqueezed = dense.unsqueeze(1)
            self.assertFalse(complex_memory_overlap(unsqueezed))
            self.assertFalse(complex_memory_overlap(unsqueezed.permute(1, 2, 0)))

            expanded = unsqueezed.expand(-1, 2, -1)
            self.assertTrue(complex_memory_overlap(expanded))
            self.assertTrue(complex_memory_overlap(expanded.permute(1, 2, 0)))

            gathered = dense.index_select(0, torch.IntTensor([1, 0, 1]))
            self.assertFalse(complex_memory_overlap(gathered))
            self.assertFalse(complex_memory_overlap(gathered.t()))

        @unittest.skipIf(
            not codecache.get_cpu_proc_info(), "Does not support vectorization"
        )
        @patch("torch.cuda.is_available", lambda: False)
        def test_sign_cpu_only(self):
            def fn(x):
                return (torch.sign(x),)

            x = torch.randn((2, 9))
            x[0, 0] = torch.nan
            x[1, -1] = torch.nan

            with patch.object(config.cpp, "simdlen", 8):
                torch._dynamo.reset()
                metrics.reset()
                traced = make_fx(fn)(x)
                compiled = compile_fx_inner(traced, [x])
                assert same(fn(x)[0], compiled([x])[0], equal_nan=True)
                assert metrics.generated_cpp_vec_kernel_count == 1

        # Currently, we enabled AVX2 and AVX512 for vectorization. If the platform is not
        # supported, the vectorization will not work and skip this test case. For ARM or
        # other platforms support, we just need to add the ISA info to the supported_vector_isa
        # and include proper aten vectorization head file.
        @unittest.skipIf(
            not codecache.get_cpu_proc_info(), "Does not support vectorization"
        )
        @patch("torch.cuda.is_available", lambda: False)
        def test_vec_kernel_cpu_only(self):
            def fn(x1, x2):
                # Current, there are some limitations as follows.
                #   rsqrt:
                #     assert [both a fallback and a decomp for same kernel: aten.rsqrt.default]
                #   round:
                #     couldn't find symbolic meta function/decomposition
                #   fmod/logical_and/logic_or:
                #     vec kernel has not support to_type
                x = torch.abs(x1)
                x = torch.sin(x)
                x = torch.neg(x)
                x = torch.square(x)
                x = torch.sigmoid(x)
                x = torch.relu(x)
                x = torch.cos(x)
                x = torch.exp(x)
                x = torch.sqrt(x)
                x = torch.add(x, x1)
                x = torch.sub(x, x2)
                x = torch.mul(x, x1)
                x = torch.div(x, x1)
                x = torch.pow(x, 10)
                x = torch.log(x)
                x = torch.floor(x)
                x = torch.ceil(x)
                x = torch.trunc(x)
                x = torch.lgamma(x)
                x = torch.fmod(x, x2)
                x = torch.sign(x)
                res = x + x2
                return (res,)

            x1 = torch.randn((10, 20))
            x2 = torch.randn((10, 20))

            with patch.object(config.cpp, "simdlen", 8):
                torch._dynamo.reset()
                metrics.reset()
                traced = make_fx(fn)(x1, x2)
                compiled = compile_fx_inner(traced, [x1, x2])
                assert same(fn(x1, x2)[0], compiled([x1, x2])[0], equal_nan=True)
                assert metrics.generated_cpp_vec_kernel_count == 1

                torch._dynamo.reset()
                metrics.reset()
                x1 = x1.permute(1, 0)
                x2 = torch.randn((20, 10))
                traced = make_fx(fn)(x1, x2)
                compiled = compile_fx_inner(traced, [x1, x2])
                assert same(fn(x1, x2)[0], compiled([x1, x2])[0], equal_nan=True)
                assert metrics.generated_cpp_vec_kernel_count == 1

                torch._dynamo.reset()
                metrics.reset()
                x1 = torch.randn((10, 7))
                x2 = torch.randn((10, 7))
                traced = make_fx(fn)(x1, x2)
                compiled = compile_fx_inner(traced, ([x1, x2]))
                assert same(fn(x1, x2)[0], compiled([x1, x2])[0], equal_nan=True)
                assert metrics.generated_cpp_vec_kernel_count == 1


if HAS_CUDA:
    import triton
    import triton.language as tl

    class SweepInputsCudaTest(SweepInputs2, TestCase):
        gen = InputGen(10, "cuda")

    SweepInputsCudaTest.populate()

    class CudaTests(TestCase):
        common = check_model_cuda
        device = "cuda"

        def test_simplify_dims(self):
            def fn(a):
                return (a + 1,)

            self.common(
                fn, (torch.randn(2, 3, 10, 5, 6, device="cuda")[:, :, 2::2, :, :],)
            )

    CommonTemplate.install(CudaTests, "cuda")

    class CudaReproTests(TestCase):
        def test_index_put_issue(self):
            def forward(
                self,
                arg76_1,
                expand_default,
                full_like_default,
                _to_copy_default_67,
                zeros,
            ):
                sum_sym_int_19 = torch.ops.aten.sum(_to_copy_default_67, [0], True)
                view_default_57 = torch.ops.aten.view.default(
                    sum_sym_int_19, [512, 768]
                )
                where_self = torch.ops.aten.where.self(
                    expand_default, view_default_57, full_like_default
                )
                clone_default_12 = torch.ops.aten.clone.default(zeros)
                index_put__default = torch.ops.aten.index_put_.default(
                    clone_default_12, [arg76_1], where_self, True
                )
                return (index_put__default,)

            inps = [
                (torch.Size([512]), torch.int64),
                (torch.Size([512, 768]), torch.bool),
                (torch.Size([512, 768]), torch.float16),
                (torch.Size([4, 512, 768]), torch.float16),
                (torch.Size([512, 768]), torch.float16),
            ]
            inps = [torch.zeros(())] + [
                torch.ones(shape, dtype=dtype, device="cuda") for (shape, dtype) in inps
            ]
            mod = make_fx(forward)(*inps)
            compiled = compile_fx_inner(mod, inps)
            compiled(inps)

        # https://github.com/pytorch/torchdynamo/issues/1681#issuecomment-1283433527
        @requires_cuda()
        def test_unspec_inputs_interop(self):
            class Repro(torch.nn.Module):
                def __init__(self):
                    super().__init__()

                def forward(self, x, y):
                    unsqueeze = torch.ops.aten.unsqueeze.default(x, 4)
                    permute = torch.ops.aten.permute.default(unsqueeze, [0, 1, 2, 4, 3])
                    add = torch.ops.aten.add.Tensor(y, 1)
                    return [permute, add]

            inps = [
                rand_strided(
                    (12, 3, 512, 64), (64, 196608, 768, 1), torch.float32, "cuda"
                ),
                rand_strided((), (), torch.int64, "cpu"),
            ]
            mod = make_fx(Repro().to(device="cuda"))(*inps)
            compiled = compile_fx_inner(mod, inps)
            compiled(inps)

        @patch.object(config, "fallback_random", True)
        def test_dtype_factory_issue(self):
            def forward():
                randn = torch.ops.aten.randn.default(
                    [12, 64, 1, 64],
                    dtype=torch.float32,
                    device=torch.device(type="cuda", index=0),
                    pin_memory=False,
                )
                unsqueeze_default_2 = torch.ops.aten.unsqueeze.default(randn, -1)
                return (unsqueeze_default_2,)

            mod = make_fx(forward)()
            compiled = compile_fx_inner(mod, ())
            assert compiled([])[0].device.type == "cuda"

        @patch.object(config.triton, "cudagraphs", True)
        def test_expanded_inputs_cudagraphs(self):
            @torch._dynamo.optimize("inductor")
            def fn(x, y):
                return x + y

            inputs = (
                rand_strided((5, 5, 5, 5), (0, 5, 0, 1), device="cuda"),
                rand_strided((5, 5, 5, 5), (0, 5, 0, 1), device="cuda"),
            )
            self.assertTrue(same(fn(*inputs), inputs[0] + inputs[1]))

        # TODO: Abstract this out, test more extensively
        @patch.object(config, "dynamic_shapes", True)
        @patch.object(torch._dynamo.config, "dynamic_shapes", True)
        @patch.object(functorch_config, "use_dynamic_shapes", True)
        def test_dynamic_shapes(self):
            torch._dynamo.reset()  # Needed since everywhere else uses "inductor"

            def f(x):
                return x.cos().view(x.shape).sin()

            cnts = torch._dynamo.testing.CompileCounterWithBackend("inductor")

            f2 = torch._dynamo.optimize(cnts)(f)

            f2(torch.randn(32))

            inp = torch.randn(16)
            real_out = f(inp)
            compiled_out = f2(inp)

            self.assertEqual(cnts.frame_count, 1)
            self.assertEqual(real_out, compiled_out)
            torch._dynamo.reset()

        @patch.object(config, "size_asserts", False)
        @patch.object(config.triton, "cudagraphs", True)
        def test_expanded_inputs_cudagraphs_no_size_asserts(self):
            @torch._dynamo.optimize("inductor")
            def fn(x, y):
                return x + y

            inputs = (
                rand_strided((5, 5, 5, 5), (0, 5, 0, 1), device="cuda"),
                rand_strided((5, 5, 5, 5), (0, 5, 0, 1), device="cuda"),
            )
            self.assertTrue(same(fn(*inputs), inputs[0] + inputs[1]))

        @patch.object(config.triton, "cudagraphs", True)
        def test_inplace_updates_cudagraphs(self):
            class Repro(torch.nn.Module):
                def __init__(self):
                    super(Repro, self).__init__()
                    self.weight1 = torch.nn.Parameter(
                        torch.randn(10, 20, requires_grad=True)
                    )

                def forward(self, x):
                    x = torch.matmul(x, self.weight1)
                    return x

            from copy import deepcopy

            model = Repro().cuda()
            model_ref = deepcopy(model)
            model_opt = torch._dynamo.optimize("inductor")(model)

            input = torch.randn(10, 10, device="cuda", requires_grad=True)

            for i in range(2):
                output_ref = model_ref(input)
                output_res = model_opt(input)
                output_ref.sum().backward()
                output_res.sum().backward()
                for (p_ref, p_res) in zip(
                    model_ref.parameters(), model_opt.parameters()
                ):
                    self.assertEqual(p_ref.grad, p_res.grad)
                with torch.no_grad():
                    for param in model_ref.parameters():
                        param.add_(1.0)
                    for param in model_opt.parameters():
                        param.add_(1.0)

        def test_accuracy_issue1(self):
            class Repro(torch.nn.Module):
                def __init__(self):
                    super().__init__()
                    self.linear = torch.nn.Linear(
                        in_features=768, out_features=2, bias=True
                    )

                def forward(self, start_positions: torch.Tensor, x: torch.Tensor):
                    linear = self.linear(x)
                    split = linear.split(1, dim=-1)
                    getitem = split[0]
                    squeeze = getitem.squeeze(-1)
                    clamp = start_positions.clamp(0, 128)
                    cross_entropy = torch.nn.functional.cross_entropy(
                        squeeze, clamp, None, None, 128, None, "mean", 0.0
                    )
                    return cross_entropy

            mod = Repro().cuda()
            opt_mod = torch._dynamo.optimize("inductor")(mod)
            mod.eval()
            opt_mod.eval()

            args = [
                ((1,), (1,), torch.int64, "cuda", False),
                ((1, 128, 768), (98304, 768, 1), torch.float32, "cuda", True),
            ]
            args = [
                rand_strided(sh, st, dt, dev).requires_grad_(rg)
                for (sh, st, dt, dev, rg) in args
            ]
            with torch.cuda.amp.autocast(enabled=False):
                assert same_two_models(mod, opt_mod, args), "Dynamo failed"

        def test_autotune_inplace_kernel(self):
            """
            This UT tests autotune on an inplace kernel. The autotune should not contaminate
            the input buffers when tuning with multiple configs. For more details, refer to
            https://github.com/openai/triton/issues/781
            https://github.com/pytorch/torchdynamo/issues/1670
            """
            from torch._C import _cuda_getCurrentRawStream as get_cuda_stream
            from torch._inductor.triton_ops.autotune import CachingAutotuner, grid
            from torch._inductor.utils import instance_descriptor

            def autotune(configs, meta):
                def decorator(fn):
                    return CachingAutotuner(
                        # force autotune by setting save_cache_hook to False
                        fn,
                        meta=meta,
                        configs=configs,
                        save_cache_hook=False,
                    )

                return decorator

            @autotune(
                configs=[
                    triton.Config({"XBLOCK": 1}),
                    triton.Config({"XBLOCK": 2}),
                ],
                meta={
                    "signature": {0: "*fp32", 1: "*fp32", 2: "i32"},
                    "device": 0,
                    "configs": [
                        instance_descriptor(divisible_by_16=(0, 1), equal_to_1=())
                    ],
                    "constants": {},
                },
            )
            @triton.jit
            def kernel(in_out_ptr0, in_ptr0, xnumel, XBLOCK: tl.constexpr):
                pid = tl.program_id(0)
                block_start = pid * XBLOCK
                offsets = block_start + tl.arange(0, XBLOCK)
                mask = offsets < xnumel
                x = tl.load(in_out_ptr0 + offsets, mask=mask)
                y = tl.load(in_ptr0 + offsets, mask=mask)
                output = x + y
                tl.store(in_out_ptr0 + offsets, output, mask=mask)

            xnumel = 384
            in0 = rand_strided((xnumel,), (1,), device="cuda", dtype=torch.float32)
            inout1 = rand_strided((xnumel,), (1,), device="cuda", dtype=torch.float32)
            inout2 = inout1.clone()

            stream0 = get_cuda_stream(0)
            kernel.run(inout1, in0, xnumel, grid=grid(xnumel), stream=stream0)
            kernel.run(inout2, in0, xnumel, grid=grid(xnumel), stream=stream0)

            assert same(
                inout1, inout2, tol=0.001, equal_nan=True
            ), "failed autotune with inplace kernel"

        @requires_cuda()
        def test_sort_stride_issue(self):
            # This minified testcase comes from detectron2_maskrcnn_r_50_fpn
            # There was a false error from our size_assert code
            @torch._dynamo.optimize(nopython=True)
            def forward(pred_objectness_logits_3_: torch.Tensor):
                sort_3 = pred_objectness_logits_3_.sort(descending=True, dim=1)
                getitem_12 = sort_3[0]
                return getitem_12

            args = [((1, 100), (0, 1), torch.float16, "cuda", False)]
            args = [
                rand_strided(sh, st, dt, dev).requires_grad_(rg)
                for (sh, st, dt, dev, rg) in args
            ]
            result = forward(*args)
            assert same(result, torch.sort(args[0], descending=True, dim=1)[0])

    class TritonCodeGenTests(TestCase):
        from torch._inductor.triton_ops.autotune import CachingAutotuner

        class NoOpCompilerBackend:
            def __init__(self):
                self.example_args = None
                self.model = None

            def noop_backend(
                self,
                model_: torch.fx.GraphModule,
                example_inputs_: typing.List[torch.Tensor],
            ):
                """
                The Noop backend does not compile the fx graph it is given.
                Instead, it transforms the fx graph so that its functions are
                aten operations. It then saves this graph.
                """
                from functorch._src.aot_autograd import Interpreter
                from torch._inductor.decomposition import select_decomp_table
                from torch._subclasses import FakeTensorMode

                fake_mode = FakeTensorMode()

                def interpret(*args, **kwargs):
                    return Interpreter(model_).run(*args[0:], **kwargs)

                fake_flat_tensor_args = [
                    fake_mode.from_tensor(x) for x in example_inputs_
                ]
                fw_module = make_fx(interpret, select_decomp_table())(
                    *fake_flat_tensor_args
                )
                self.model = fw_module
                self.example_args = fake_flat_tensor_args
                return lambda x: example_inputs_

        def get_kernels(self, fn, args) -> typing.List[CachingAutotuner]:
            from torch._inductor.debug import DebugContext
            from torch._inductor.graph import GraphLowering
            from torch._inductor.virtualized import V

            cxt = TritonCodeGenTests.NoOpCompilerBackend()
            torch._dynamo.optimize(backend=cxt.noop_backend)(fn)(*args)
            graph = GraphLowering(cxt.model)
            graph.num_static_inputs = 0
            kernels = []
            with V.set_graph_handler(graph), V.set_debug_handler(DebugContext()):
                graph.run(*(cxt.example_args))
                mod = graph.compile_to_module()
                i = 0
                while True:
                    attribute = f"kernel{i}"
                    if not hasattr(mod, attribute):
                        break
                    else:
                        kernels.append(getattr(mod, attribute))
                        i = i + 1
            return kernels

        def test_divisibile_by_16_covers_numel_args(self):
            def fn(a: torch.Tensor) -> torch.Tensor:
                return torch.sum(a)

            kernels = self.get_kernels(fn, [torch.randn([256, 256], device="cuda")])
            self.assertTrue(len(kernels) == 2, "SUM should result in two kernels")

            # kernel0 reduces from 256 to (xnumel=8, rnumel=8192), which means it reduces 256 by 256 into an array of
            # size 8 by accumulating 8192 elements at once note that rnumel is equal to 512 * 16, so rnumel which is
            # at slot 3 should be in the divisible by 16 descriptor
            arguments_that_are_divisible_by_16_in_kernel0 = (
                kernels[0].meta["configs"][0].divisible_by_16
            )
            self.assertEqual(arguments_that_are_divisible_by_16_in_kernel0, (0, 1, 3))

            # kernel1 reduces from 8 elements to a single scalar.
            arguments_that_are_divisible_by_16_in_kernel1 = (
                kernels[1].meta["configs"][0].divisible_by_16
            )
            self.assertEqual(arguments_that_are_divisible_by_16_in_kernel1, (0, 1))


if __name__ == "__main__":
    from torch._dynamo.test_case import run_tests

    if (HAS_CPU or HAS_CUDA) and not TEST_WITH_ROCM:
        run_tests(needs="filelock")<|MERGE_RESOLUTION|>--- conflicted
+++ resolved
@@ -4304,7 +4304,6 @@
                 else:
                     self.assertEqual(len(inps), 0)
 
-<<<<<<< HEAD
     def test_dtype_mismatch_issue(self):
         def fn(x):
             attn = torch.nn.functional.pad(x, [0, 1])
@@ -4314,7 +4313,7 @@
         res_ref = fn(x)
         res = torch._dynamo.optimize("inductor")(fn)(x)
         self.assertEqual(res, res_ref)
-=======
+
     @unittest.skipIf(HAS_CUDA, "histogramdd only supports cpu")
     def test_kwargs(self):
         def fn(x, y):
@@ -4329,7 +4328,6 @@
             [torch.randn((4, 2)), torch.randn((4))],
         )
 
->>>>>>> ffb6e689
 
 if HAS_CPU:
 
