# Copyright (c) Facebook, Inc. and its affiliates.
# All rights reserved.
#
# This source code is licensed under the BSD-style license found in the
# LICENSE file in the root directory of this source tree.
import contextlib
import functools
from typing import Any, Dict, Optional, Tuple, Callable, Union
import torch
from torch._C import _disabled_torch_function_impl
import torch.utils._pytree as pytree
from torch.fx import Tracer, GraphModule
from torch._subclasses.fake_tensor import FakeTensorMode
import torch.fx as fx
from torch.utils._mode_utils import no_dispatch
from torch.fx.passes.shape_prop import _extract_tensor_metadata
from contextlib import contextmanager, nullcontext
import inspect

from torch.utils._python_dispatch import TorchDispatchMode, enable_torch_dispatch_mode
from torch._subclasses import FakeTensor
from .symbolic_shapes import ShapeEnv, SymDispatchMode, PySymInt
import torch.fx.experimental.symbolic_shapes as symbolic_shapes

__all__ = ["ProxyTensor", "PythonKeyTracer", "dispatch_trace", "make_fx", "DecompositionInterpreter"]
aten = torch.ops.aten

CURRENT_DECOMPOSITION_TABLE: Dict[torch._ops.OpOverload, Callable] = {}


def fake_signature(fn, nargs):
    """FX gets confused by varargs, de-confuse it"""
    argnames = ",".join(f"arg{i}" for i in range(nargs))
    return eval(f"lambda {argnames}: fn({argnames})", {"fn": fn})


@contextmanager
def decompose(decomposition_table):
    global CURRENT_DECOMPOSITION_TABLE
    old_decomposition_table = CURRENT_DECOMPOSITION_TABLE
    CURRENT_DECOMPOSITION_TABLE = decomposition_table
    try:
        yield CURRENT_DECOMPOSITION_TABLE
    finally:
        CURRENT_DECOMPOSITION_TABLE = old_decomposition_table

def track_metadata(tensor, proxy, tracer):
    for i, s in enumerate(tensor.shape):
        if isinstance(s, SymInt):
            inner_s = s.get_pyobj()
            assert isinstance(inner_s, PySymInt)
            # TODO: improve naming
            # TODO: lazily insert this into the graph only on first
            # use?  Maybe complicated and DCE is a better idea
            inner_s.__dict__[tracer] = proxy.size(i)
        # TODO: also do stride/numel

def wrap_output(inner_res, proxy_res, *, constant, proxy_mode):
    def wrap_with_proxy(e, proxy, constant):
        if isinstance(e, torch.Tensor):
            track_metadata(e, proxy, proxy_mode.tracer)
            with no_dispatch():
                return ProxyTensor(e, proxy, constant=constant, proxy_mode=proxy_mode)
        else:
            return e

    def get_constant(idx):
        if constant is None:
            return None
        else:
            return constant[idx]

    # Unfortunately, tree_map cannot directly be used here. As the resulting
    # object may be a proxy that represents a tuple, we may need to
    # explicitly unwrap the proxy by simulating the flattening operations.
    if isinstance(inner_res, tuple):
        return tuple(wrap_with_proxy(e, proxy_res[idx], get_constant(idx)) for idx, e in enumerate(inner_res))
    elif isinstance(inner_res, list):
        return list([wrap_with_proxy(e, proxy_res[idx], get_constant(idx)) for idx, e in enumerate(inner_res)])
    elif isinstance(inner_res, torch.Tensor):
        return wrap_with_proxy(inner_res, proxy_res, constant)
    else:
        return inner_res


def maybe_disable_fake_tensor_mode():
    # TODO: figure out if this API generally makes sense and bake it into the
    # library
    mb_fake_mode = torch._C._get_torch_dispatch_mode()
    if isinstance(mb_fake_mode, FakeTensorMode):
        return enable_torch_dispatch_mode(mb_fake_mode.inner, replace=mb_fake_mode)
    else:
        return nullcontext()


def unwrap_elem(e):
    if isinstance(e, ProxyTensor):
        return e.elem
    return e


def fetch_symint_proxy(tracer):
    def inner(e):
        n = e.get_pyobj()
        if n.constant is not None:
            return n.constant
        else:
            return n.__dict__[tracer]
    return inner


def proxy_call(proxy_mode, func_overload, args, kwargs=None):
    if kwargs is None:
        kwargs = {}

    func = func_overload.overloadpacket
    if func_overload in CURRENT_DECOMPOSITION_TABLE:
        with proxy_mode.restore():
            return CURRENT_DECOMPOSITION_TABLE[func_overload](*args, **kwargs)
    # Some of these are not "real" aten ops and will fail if we
    # call _dispatch_has_kernel_for_dispatch_key on them.
    # This list is probably incomplete
    if func_overload not in [torch.ops.aten.size.default]:
        with proxy_mode.restore():
            r = func_overload.decompose(*args, **kwargs)
            if r is not NotImplemented:
                return r

    # If there are SymInts, we also should not consider this constant.
    # However, fake tensor handling of SymInts is sufficiently broken that
    # I couldn't write a test for this case
    all_constant = (
        pytree.tree_all_only(ProxyTensor, lambda t: t.constant is not None, (args, kwargs))
        # TODO: maybe constant SymInts should also be allowed?  Not sure if
        # this can happen
        and pytree.tree_all_only(SymInt, lambda _: False, (args, kwargs))
    )

    if torch.Tag.data_dependent_output in func_overload.tags:  # type: ignore[attr-defined]
        # Check if all of the Tensor inputs are constants
        if all_constant:
            const_args, const_kwargs = pytree.tree_map_only(
                ProxyTensor, lambda t: t.constant, (args, kwargs)
            )
            with maybe_disable_fake_tensor_mode():
                return func_overload(*const_args, **const_kwargs)
        raise RuntimeError(
            "It appears that you're trying to get value out of a tracing tensor - erroring out! "
            "It's likely that this is caused by data-dependent control flow or similar."
        )

    proxy_args, proxy_kwargs = pytree.tree_map_only(
        SymInt,
        fetch_symint_proxy(proxy_mode.tracer),
        pytree.tree_map_only(ProxyTensor, lambda e: e.proxy, (args, kwargs))
    )
    proxy_res = func_overload(*proxy_args, **proxy_kwargs)

    # Kind of a hacky way to test if an op is in-place or not
    if func.__name__[-1] == "_" and func.__name__[0] != "_":
        # This makes DCE marginally less likely to DCE inplace operations.
        # It is not strictly necessary
        args[0].proxy = proxy_res
        proxy_res.node.meta['tensor_meta'] = _extract_tensor_metadata(args[0])

    elem_args, elem_kwargs = pytree.tree_map(unwrap_elem, (args, kwargs))
    inner_res = func_overload(*elem_args, **elem_kwargs)

    # Needed to sync up metadata for in-place operators that modify metadata
    # TODO: instead forward the metadata to the inner tensor so updating
    # is not necessary
    if torch.Tag.inplace_view in func_overload.tags:  # type: ignore[attr-defined]
        with no_dispatch():
            func_overload(*args, **kwargs)

    # In some circumstances, we will be tracing in a situation where a tensor
    # is *statically* known to be a constant (currently, this only happens if
    # you run torch.tensor; deterministic factory functions like torch.arange
    # don't get this treatment).  When the tensor in question is small, it's
    # helpful to due constant propagation in case we call item() (in which
    # case we can return the constant value that is known, rather than give
    # an error.)  The logic here tests if constant propagation is possible
    # (because all of the inputs are constant).  If so, we disable fake tensor
    # mode (if it is on) and do true compute on the constant.
    #
    # It's worth highlighting that we're making a policy decision here.
    # There is a potential that the tensor is actually quite large, and we
    # don't actually want to run the compute.  The tensor being quite large
    # is one of the reasons why factory functions don't get this treatment
    # (since they can be quite large; if a parameter is initialized to a
    # constant value it will be!)  Similarly, there is also a potential
    # to run an operator that blows up the size of a small tensor; we don't
    # protect against this case, but we could force, e.g., only single
    # element constant computation by testing the numel of the result before
    # propagating const-ness.  Similarly, we don't require the constant to
    # live on CPU, but we could.
    any_constant = pytree.tree_any_only(ProxyTensor, lambda t: t.constant is not None, (args, kwargs))

    constant = None
    # NB: do NOT include factories as constants
    if all_constant and any_constant:
        with maybe_disable_fake_tensor_mode():
            const_args, const_kwargs = pytree.tree_map_only(
                ProxyTensor, lambda t: t.constant, (args, kwargs)
            )
            constant = func_overload(*const_args, **const_kwargs)

    # TODO(chilli): Enable this after it's been refactored to work with wrapper tensor subclasses in general
    # pytree.tree_map(lambda x: check_metadata_consistency(x, ProxyTensor), (inner_res, args, kwargs))
    return wrap_output(inner_res, proxy_res, constant=constant, proxy_mode=proxy_mode)


class ProxyTensor(torch.Tensor):
    proxy: fx.Proxy
    elem: torch.Tensor
    proxy_mode: "ProxyTorchDispatchMode"

    @staticmethod
    def __new__(cls, elem, proxy, *, requires_grad=None, constant=None, proxy_mode):
        new_shape = elem.shape
        new_strides = elem.stride()

        return torch.Tensor._make_wrapper_subclass(  # type: ignore[attr-defined]
            cls,
            new_shape, dtype=elem.dtype, layout=elem.layout, device=elem.device,
            requires_grad=requires_grad if requires_grad is not None else False, strides=new_strides,
            storage_offset=elem.storage_offset()
        )

    def __init__(self, elem, proxy, *, requires_grad=None, constant=None, proxy_mode):
        # TODO: hack since _extract_tensor_metadata currently tries to access stride
        if elem.is_sparse or symbolic_shapes.has_symbolic_sizes_strides(elem):  # TODO: handle has_sym_ints
            proxy.node.meta['tensor_meta'] = {}
        else:
            proxy.node.meta['tensor_meta'] = _extract_tensor_metadata(self)
        # This detects situations where you accidentally put a ProxyTensor
        # inside a ProxyTensor for the same trace; this is a layering violation
        assert not (isinstance(elem, ProxyTensor) and elem.proxy.tracer is proxy.tracer)
        self.elem = elem
        self.proxy = proxy
        self.constant = constant
        self.proxy_mode = proxy_mode


    def __deepcopy__(self, memo):
        return self.clone()

    def __repr__(self):
        with no_dispatch():
            return f"ProxyTensor({self.elem}, proxy={self.proxy})"

    __torch_function__ = _disabled_torch_function_impl

    @classmethod
    def __torch_dispatch__(cls, func_overload, types, args=(), kwargs=None):
        raise RuntimeError(
            "Should not be needed as we always trace with modes. May have entered this due to redispatching from"
            "__torch_dispatch__ into another op without restoring dispatch mode"
        )


class PythonKeyTracer(Tracer):
    def __init__(self):
        super().__init__()

    # In general, we don't want to make modules leaves. In principle, users of
    # this tracer might want to override this in order to turn a couple specific
    # modules into leaves in the traced graph.
    def call_module(
            self, m: torch.nn.Module, forward: Callable[..., Any], args: Tuple[Any, ...], kwargs: Dict[str, Any]
    ) -> Any:
        return forward(*args, **kwargs)

    def create_arg(self, a: Any):
        if isinstance(a, torch.nn.Parameter):
            for n, p in self.root.named_parameters():
                if a is p:
                    return self.create_node('get_attr', n, (), {})
            qualname: Optional[str] = None

            if not qualname:
                i = 0
                while True:
                    qualname = f'_param_constant{i}'
                    if not hasattr(self.root, qualname):
                        break
                    i += 1
                setattr(self.root, qualname, a)

            return self.create_node('get_attr', qualname, (), {})
        elif isinstance(a, SymInt):
            assert a.get_pyobj().constant is not None
            return a.get_pyobj().constant
        return super().create_arg(a)


def dispatch_trace(
        root: Union[torch.nn.Module, Callable],
        tracer: Tracer,
        concrete_args: Optional[Tuple[Any, ...]] = None,
) -> GraphModule:
    graph = tracer.trace(root, concrete_args)
    name = root.__class__.__name__ if isinstance(root, torch.nn.Module) else root.__name__
    return GraphModule(tracer.root, graph, name)


def wrap_key(f, inps, proxy_mode, tracer):
    flat_inps, _ = pytree.tree_flatten(inps)

    @functools.wraps(f)
    def wrapped(*args):
        flat_args, args_spec = pytree.tree_flatten(args)
        assert (len(flat_args) == len(flat_inps))
        for idx, arg in enumerate(flat_args):
            if isinstance(flat_inps[idx], torch.Tensor):
                with no_dispatch():
                    track_metadata(flat_inps[idx], arg, tracer)
                    flat_args[idx] = ProxyTensor(
                        flat_inps[idx],
                        arg,
                        requires_grad=(flat_inps[idx].is_leaf and flat_inps[idx].requires_grad),
                        proxy_mode=proxy_mode,
                    )
            else:
                flat_args[idx] = flat_inps[idx]

        tree_args = pytree.tree_unflatten(flat_args, args_spec)
        out = f(*tree_args)
        flat_outs, out_spec = pytree.tree_flatten(out)
        for idx in range(len(flat_outs)):
            if isinstance(flat_outs[idx], torch.Tensor) and isinstance(flat_outs[idx], ProxyTensor):
                flat_outs[idx] = flat_outs[idx].proxy
        return pytree.tree_unflatten(flat_outs, out_spec)

    return wrapped


class ProxyTorchDispatchMode(TorchDispatchMode):
    def __init__(self, tracer):
        self.tracer = tracer
        self.enable_tracing = True
        self.sym_mode = ProxySymDispatchMode(tracer)

    def __torch_dispatch__(self, func_overload, types, args=(), kwargs=None):
        with self.sym_mode.enable(False):
            return self.inner_torch_dispatch(func_overload, types, args, kwargs)

    @contextmanager
    def restore(self):
        with self.sym_mode.enable(True):
            with super().restore():
                yield

    def inner_torch_dispatch(self, func_overload, types, args=(), kwargs=None):
        if not self.enable_tracing:
            return func_overload(*args, **kwargs)

        if symbolic_shapes.is_symbolic_op(func_overload):
            with self.restore():
                return symbolic_shapes.handle_symbolic_op(func_overload, args, kwargs)

        func = func_overload.overloadpacket
        # We don't want to convert torch.tensor constants into tracing objects.
        if func_overload == aten.lift.default:
            return args[0]

        if any(tuple(isinstance(arg, ProxyTensor) for arg in pytree.tree_flatten(args)[0])):
            out = proxy_call(self, func_overload, args, kwargs)
        # When we trace through a torch.tensor invocation, you never actually
        # see a torch.ops.aten.tensor call. Instead, the way this function is
        # implemented internally is that we allocate a plain tensor (this is
        # *guaranteed* to be a plain tensor, we disable all modes when doing
        # so), and then call at::lift_fresh on it (to give modes a chance to do
        # their stuff).  Furthermore, the tensor argument to lift_fresh is guaranteed
        # to be freshly allocated, so we want lift_fresh to be a no-op (directly
        # returning the input argument).
        #
        # Here is the basic problem: when we trace this sequence of executions
        # into an FX graph, what happens to this call sequence?  Traditionally,
        # tensor constants get interned as buffers on the FX GraphModule.  But
        # this is dangerous.  Consider:
        #
        #       x = torch.tensor(1)
        #       x.add_(2)
        #
        # Naively, this traces into:
        #
        #       t = self._tensor_constant0  # initialized to torch.tensor(1)
        #       x = torch.ops.aten.lift_fresh(t)
        #       x.add_(2)
        #
        # If lift_fresh returns t directly, the subsequent add_ call will
        # modify the tensor constant. Really, the problem is we've violated
        # the invariant the the argument to lift is fresh.  So what we should
        # preserve the invariant by replacing lift_fresh with lift_fresh_copy:
        #
        #       t = self._tensor_constant0  # initialized to torch.tensor(1)
        #       x = torch.ops.aten.lift_fresh_copy(t)
        #       x.add_(2)
        #
        # This is what the overload modification does.
        else:
            flat_args = pytree.tree_flatten((args, kwargs))[0]
            handled_types = [torch.Tensor, ProxyTensor, torch.nn.Parameter]

            # If there are any tensor subclasses, we need to handle those tensor subclasses first
            if any([isinstance(arg, torch.Tensor) and type(arg) not in handled_types for arg in flat_args]):
                return NotImplemented

            if func_overload is torch.ops.aten.lift_fresh.default:
                func_overload = torch.ops.aten.lift_fresh_copy.default

            n_args, n_kwargs = pytree.tree_map_only(SymInt, fetch_symint_proxy(self.tracer), (args, kwargs))

            proxy_res = self.tracer.create_proxy('call_function', func_overload, n_args, n_kwargs,
                                                 name=self.tracer.graph._target_to_str(func.__name__))

            inner_res = func_overload(*args, **kwargs)

            # If this is a lift, the input tensor is guaranteed to be a
            # constant, so we keep a copy of the original argument along so
            # we can query it if we're asked to item() it at some later point
            is_lift = func_overload is torch.ops.aten.lift_fresh_copy.default
            if is_lift:
                with maybe_disable_fake_tensor_mode():
                    constant = args[0].clone()
            else:
                constant = None
            out = wrap_output(inner_res, proxy_res, constant=constant, proxy_mode=self)

        def assert_proxy_tensor(e):
            if isinstance(e, torch.Tensor):
                assert isinstance(e, ProxyTensor), \
                    f"Internal Error: ProxyTensor is incorrectly baking a tensor constant into the graph: {str(e)}"

        # When we trace factory functions, we expect that tensor outputs are *always* ProxyTensors.
        # (Except for torch.tensor() constants handled through lift(), which is handled
        # specially further up).
        pytree.tree_map(assert_proxy_tensor, out)
        return out


SymInt = torch._C.SymIntNode


class ProxySymDispatchMode(SymDispatchMode):
    def __init__(self, tracer):
        super().__init__()
        self.tracer = tracer
        self.enable_tracing = True

    @contextmanager
    def enable(self, b):
        old = self.enable_tracing
        self.enable_tracing = b
        try:
            yield
        finally:
            self.enable_tracing = old

    def __sym_dispatch__(self, func, types, args, kwargs):
        if not self.enable_tracing:
            return func(*args, **kwargs)
        p_args, p_kwargs = pytree.tree_map_only(
            PySymInt,
            lambda s: s.__dict__[self.tracer] if s.constant is None else s.constant,
            (args, kwargs)
        )
        # func doesn't have a __torch_function__ that Proxy can interpose, so
        # we gotta do it manually
        n_args, n_kwargs = pytree.tree_map_only(fx.Proxy, lambda p: p.node, (p_args, p_kwargs))
        n_out = self.tracer.create_node("call_function", func, n_args, n_kwargs)
        p_out = fx.Proxy(n_out, self.tracer)
        out = func(*args, **kwargs)
        assert isinstance(out, PySymInt), f"{func}(*{args}, **{kwargs}) = {out}"
        out.__dict__[self.tracer] = p_out
        return out


class DecompositionInterpreter(torch.fx.Interpreter):
    def __init__(self, module: torch.fx.GraphModule, new_graph: torch.fx.Graph, decomposition_table=None, **kwargs):
        super().__init__(module, **kwargs)
        self.new_graph = new_graph
        self.tracer = torch.fx.proxy.GraphAppendingTracer(self.new_graph)
        self.decomposition_table = decomposition_table
        if self.decomposition_table is None:
            self.decomposition_table = {}
        self.mode = ProxyTorchDispatchMode(self.tracer)

    def placeholder(self, target, args, kwargs):
        out = super().placeholder(target, args, kwargs)
        # TODO handle case where the first character of target is '*'
        return ProxyTensor(out, torch.fx.Proxy(self.new_graph.placeholder(target), self.tracer), proxy_mode=self.mode)

    def get_attr(self, target, args, kwargs):
        out = super().get_attr(target, args, kwargs)
        return ProxyTensor(out, torch.fx.Proxy(self.new_graph.get_attr(target), self.tracer), proxy_mode=self.mode)

    # call_function, call_method, call_module get traced automatically by the ProxyTensors.

    def output(self, target, args, kwargs):
        out = super().output(target, args, kwargs)

        def unwrap(e):
            return e.proxy.node if isinstance(e, ProxyTensor) else e
        self.new_graph.output(pytree.tree_map(unwrap, out))
        return out

    def run(self, *args, **kwargs):
        # Should enter the mode at least once for being able to restore it later
        # See: https://github.com/pytorch/pytorch/pull/82549#discussion_r934782025
        with decompose(self.decomposition_table), self.mode:
            return super().run(*args, **kwargs)


def wrapper_and_args_for_make_fx(func, args, kwargs):
    # make_fx doesn't support kwargs, so we need to do this flattening
    # and then unflatten the args before calling func
    flat_args, spec = pytree.tree_flatten((args, kwargs))

    def wrapped(flat_args):
        fn_args, fn_kwargs = pytree.tree_unflatten(flat_args, spec)
        return func(*fn_args, **fn_kwargs)
    return wrapped, flat_args


def make_fx(f, decomposition_table=None, tracing_mode="real"):
    assert tracing_mode in ["real", "fake", "symbolic"]

    if decomposition_table is None:
        decomposition_table = {}

    @functools.wraps(f)
    def wrapped(*args):
        phs = pytree.tree_map(lambda _: fx.PH, args)  # type: ignore[attr-defined]
        fx_tracer = PythonKeyTracer()
        fake_tensor_mode: Any = nullcontext()
        if tracing_mode == "real":
            fake_tensor_mode = nullcontext()

            def restore_fake_tensor_mode():
                return nullcontext()
        elif tracing_mode == "fake":
            fake_tensor_mode = FakeTensorMode(allow_fallback_kernels=True)
            # initialize the mode
            with fake_tensor_mode:
                pass

            def restore_fake_tensor_mode():
                return fake_tensor_mode.restore()
        elif tracing_mode == "symbolic":
            fake_tensor_mode = FakeTensorMode(allow_fallback_kernels=False)
            # initialize the mode
            with fake_tensor_mode:
                pass

            def restore_fake_tensor_mode():
                return fake_tensor_mode.restore()
        else:
            raise AssertionError(f"Unexpected tracing type: {tracing_mode}")

        proxy_mode = ProxyTorchDispatchMode(fx_tracer)

        def wrap_fake_concrete(x):
            if isinstance(x, torch.Tensor):
                return fake_tensor_mode.from_tensor(x)  # type: ignore[attr-defined]

            return x

        shape_env = ShapeEnv()
        sym_mode = proxy_mode.sym_mode

        # todo: Figure out a more informative name for symints
        def wrap_fake_symbolic(x, sym_shape):
            if isinstance(x, torch.Tensor):
                val = FakeTensor(fake_tensor_mode, torch.empty(sym_shape, device="meta"), x.device)
                return val
            return x

        wrap_fn_map = {
            "real": lambda x: x,
            "fake": wrap_fake_concrete,
        }
        if tracing_mode == "symbolic":
            flat_shapes = shape_env.create_shapes_for_args(args)
            flat_args, spec = pytree.tree_flatten(args)
            args = pytree.tree_unflatten(list(map(lambda a: wrap_fake_symbolic(a[0], a[1]), zip(flat_args, flat_shapes))), spec)
        else:
            args = pytree.tree_map(wrap_fn_map[tracing_mode], args)

        if not hasattr(f, '__code__') or inspect.unwrap(f).__code__.co_flags & inspect.CO_VARARGS:
            # FX doesn't support varargs, so we gotta fake up a wrapper
            # TODO: Would be nice to fix this at the source...
            func = fake_signature(f, len(phs))
        else:
            func = f

<<<<<<< HEAD
        with decompose(decomposition_table), restore_fake_tensor_mode(), proxy_mode:  # type: ignore[attr-defined]
            t = dispatch_trace(wrap_key(func, args, proxy_mode), tracer=fx_tracer, concrete_args=tuple(phs))
=======
        with decompose(decomposition_table), fake_tensor_mode, sym_mode, proxy_mode:  # type: ignore[attr-defined]
            t = dispatch_trace(wrap_key(func, args, proxy_mode, fx_tracer), tracer=fx_tracer, concrete_args=tuple(phs))
>>>>>>> e609acfd

        # TODO: kind of a bad way to do it, should maybe figure out a better way
        t.shape_env = shape_env  # type: ignore[assignment]
        return t

    return wrapped


def get_torch_dispatch_modes():
    modes = [torch._C._get_torch_dispatch_mode()]
    if modes[-1] is None:
        return list()
    while modes[-1].inner is not None:
        modes.append(modes[-1].inner)
    return modes


@contextlib.contextmanager
def disable_proxy_modes_tracing():
    modes = get_torch_dispatch_modes()
    proxy_tensor_modes = [m for m in modes if isinstance(m, ProxyTorchDispatchMode)]
    olds = [m.enable_tracing for m in proxy_tensor_modes]
    for proxy_mode in proxy_tensor_modes:
        proxy_mode.enable_tracing = False
    try:
        yield
    finally:
        for proxy_mode, old in zip(proxy_tensor_modes, olds):
            proxy_mode.enable_tracing = old


def get_isolated_graphmodule(func, args, kwargs):
    """A helper function used to get the GraphModule for the given func.

    It's expected to be used in the ProxyTensor tracing context.
    It detaches the args and kwargs from the current tracer so that the trace of
    the current graph module can be created without any side-effects.
    """
    wrapped, all_args = wrapper_and_args_for_make_fx(func, args, kwargs)

    unwrapped_all_args = [unwrap_elem(a) for a in all_args]

    # Current implementation doesn't support the case when ProxyTensor is
    # wrapped with another Tensor subclass
    # See: https://github.com/pytorch/pytorch/pull/81764#issuecomment-1200472068
    # TODO: Once https://github.com/pytorch/pytorch/pull/82549 is merged, we can
    # remove this
    assert all(
        getattr(a, "elem", None) is None
        for a in unwrapped_all_args
        if isinstance(a, torch.Tensor)
    ), "ProxyTensor is wrapped with another Tensor subclass"

    with disable_proxy_modes_tracing():
        gm = make_fx(wrapped)(unwrapped_all_args)
    return gm<|MERGE_RESOLUTION|>--- conflicted
+++ resolved
@@ -595,13 +595,8 @@
         else:
             func = f
 
-<<<<<<< HEAD
-        with decompose(decomposition_table), restore_fake_tensor_mode(), proxy_mode:  # type: ignore[attr-defined]
-            t = dispatch_trace(wrap_key(func, args, proxy_mode), tracer=fx_tracer, concrete_args=tuple(phs))
-=======
-        with decompose(decomposition_table), fake_tensor_mode, sym_mode, proxy_mode:  # type: ignore[attr-defined]
+        with decompose(decomposition_table), restore_fake_tensor_mode(), sym_mode, proxy_mode:  # type: ignore[attr-defined]
             t = dispatch_trace(wrap_key(func, args, proxy_mode, fx_tracer), tracer=fx_tracer, concrete_args=tuple(phs))
->>>>>>> e609acfd
 
         # TODO: kind of a bad way to do it, should maybe figure out a better way
         t.shape_env = shape_env  # type: ignore[assignment]
