--- conflicted
+++ resolved
@@ -38,7 +38,6 @@
 from torch import _C
 from torch.onnx import (  # noqa: F401
     _constants,
-    _deprecation,
     _exporter_states,
     _patch_torch,
     errors,
@@ -46,11 +45,7 @@
     symbolic_helper,
 )
 from torch.onnx._globals import GLOBALS
-<<<<<<< HEAD
 from torch.onnx._internal import _beartype, dispatch, registration, torchscript
-=======
-from torch.onnx._internal import _beartype, registration, torchscript
->>>>>>> 84f7705a
 
 __all__ = [
     "is_in_onnx_export",
