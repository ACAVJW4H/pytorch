--- conflicted
+++ resolved
@@ -732,22 +732,6 @@
             from torch._decomp import decomposition_table
             from torch._meta_registrations import meta_table
 
-<<<<<<< HEAD
-            with no_dispatch():
-                # TODO: the naming of this function is awful, this doesn't
-                # mean that an op is SymInt, it is more narrow
-                if symbolic_shapes.is_symbolic_op(func):
-                    return symbolic_shapes.handle_symbolic_op(func, args, kwargs)
-                if func == aten.size.default:
-                    sys.stderr.write(
-                        "Trying to call aten.size on a tensor with symbolic shapes. "
-                        "It's likely that this is from calling tensor.shape in C++"
-                    )
-                    # We do this to allow for better error localization with `TORCH_SHOW_CPP_STACKTRACES=1`
-                    return None
-
-=======
->>>>>>> a2f390d6
             with self.restore():
                 if func in meta_table:
                     r = meta_table[func](*args, **kwargs)
