--- conflicted
+++ resolved
@@ -734,12 +734,8 @@
       }
       if (allow_numbers_as_tensors) {
         return THPUtils_checkScalar(obj) ||
-<<<<<<< HEAD
-            torch::is_symint_node(py::handle(obj));
-=======
             torch::is_symint_node(py::handle(obj)) ||
             torch::is_symfloat_node(py::handle(obj));
->>>>>>> 26c136a1
       }
       return false;
     }
