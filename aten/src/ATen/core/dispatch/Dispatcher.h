#pragma once

#include <ATen/core/dispatch/OperatorEntry.h>
#include <ATen/core/dispatch/RegistrationHandleRAII.h>
#include <c10/util/Exception.h>
#include <mutex>
#include <list>

namespace c10 {

class CAFFE2_API OperatorHandle;

/**
 * Implement this interface and register your instance with the dispatcher
 * to get notified when operators are registered or deregistered with
 * the dispatcher.
 */
class CAFFE2_API OpRegistrationListener {
public:
  virtual ~OpRegistrationListener();

  virtual void onOperatorRegistered(const OperatorHandle& op) = 0;
  virtual void onOperatorDeregistered(const OperatorHandle& op) = 0;
};

namespace detail {
class RegistrationListenerList;
}
class SchemaRegistrationHandleRAII;

/**
 * Top-level dispatch interface for dispatching via the dynamic dispatcher.
 */
class CAFFE2_API Dispatcher final {
private:
  struct OperatorDef final {
    explicit OperatorDef(FunctionSchema&& schema, OperatorOptions&& options)
    : op(std::move(schema), std::move(options)), refcount(0) {}

    impl::OperatorEntry op;
    size_t refcount;
  };
  friend class OperatorHandle;

public:
  ~Dispatcher();

  // Implementation note: this class abstracts over the fact that we have per-operator
  // dispatch tables.  This could be easily adjusted to have a single global hash
  // table.

  static Dispatcher& singleton();

  /**
   * Register a new operator schema.
   *
   * If a schema with the same operator name and overload name already exists,
   * this function will check that both schemas are exactly identical.
   *
   * @return An OperatorHandle for the registered schema which can be used to
   *         register kernels for the operator and a RegistrationHandleRAII RAII
   *         object that manages the lifetime of the registration. Once that
   *         object is destructed, the kernel will be deregistered.
   */
  std::pair<RegistrationHandleRAII, OperatorHandle> registerSchema(FunctionSchema schema, OperatorOptions options);

  /**
   * Looks for an operator schema with the given name and overload name
   * and returns it if it is registered.
   * Returns nullopt otherwise.
   */
  c10::optional<OperatorHandle> findSchema(const OperatorName& operator_name);

  /**
   * Register a kernel to the dispatch table for an operator.
   * If dispatch_key is nullopt, then this registers a fallback kernel.
   *
   * @return A RAII object that manages the lifetime of the registration.
   *         Once that object is destructed, the kernel will be deregistered.
   */
  RegistrationHandleRAII registerKernel(const OperatorHandle& op, TensorTypeId dispatch_key, KernelFunction kernel);

  /**
   * Register a fallback kernel for an operator.
   * After this, when trying to lookup a kernel for an unknown dispatch key,
   * it will not fail anymore, but return the fallback kernel instead.
   *
   * @return A RAII object that manages the lifetime of the registration.
   *         Once that object is destructed, the kernel will be deregistered.
   */
  RegistrationHandleRAII registerCatchallKernel(const OperatorHandle& op, KernelFunction kernel);

  /**
   * Register a fallback kernel for a backend.
   * If an operator is called but there is no concrete kernel for the dispatch
   * key of the given operator arguments, it will check if there is such a
   * fallback kernel for the given dispatch key and, if yes, call that one.
   */
  RegistrationHandleRAII registerBackendFallbackKernel(TensorTypeId dispatch_key, KernelFunction kernel);

  template<class Return, class... Args>
  Return callUnboxed(const OperatorHandle& op, Args... args) const;

  void callBoxed(const OperatorHandle& op, Stack* stack) const;

  /**
   * Add a listener that gets called whenever a new op is registered or an existing
   * op is deregistered. Immediately after registering, this listener gets called
   * for all previously registered ops, so it can be used to keep track of ops
   * registered with this dispatcher.
   */
  void addRegistrationListener(std::unique_ptr<OpRegistrationListener> listener);

private:
  Dispatcher();

  OperatorHandle findOrRegisterSchema_(FunctionSchema&& schema, OperatorOptions&& options);

  void deregisterSchema_(const OperatorHandle& op, const OperatorName& op_name);
  void deregisterBackendFallbackKernel_(TensorTypeId dispatchKey);

  static const KernelFunction& dispatch_(const DispatchTable& dispatchTable, const ska::flat_hash_map<TensorTypeId, KernelFunction>& backendFallbackKernels, c10::optional<TensorTypeId> dispatch_key);

  template<class Return, class... Args>
  Return doCallUnboxed(const OperatorHandle& op, const DispatchTable& dispatchTable, const LeftRight<ska::flat_hash_map<TensorTypeId, KernelFunction>>& backendFallbackKernels_, Args... args) const;
  template<class Return, class... Args>
  Return doCallUnboxedOnly(const OperatorHandle& op, const DispatchTable& dispatchTable, const LeftRight<ska::flat_hash_map<TensorTypeId, KernelFunction>>& backendFallbackKernels_, Args... args) const;

  std::list<OperatorDef> operators_;
  LeftRight<ska::flat_hash_map<OperatorName, OperatorHandle>> operatorLookupTable_;
  LeftRight<ska::flat_hash_map<TensorTypeId, KernelFunction>> backendFallbackKernels_;
  std::unique_ptr<detail::RegistrationListenerList> listeners_;
  std::mutex mutex_;
};

/**
 * This is a handle to an operator schema registered with the dispatcher.
 * This handle can be used to register kernels with the dispatcher or
 * to lookup a kernel for a certain set of arguments.
 */
class CAFFE2_API OperatorHandle final {
public:
  OperatorHandle(OperatorHandle&&) noexcept = default;
  OperatorHandle& operator=(OperatorHandle&&) noexcept = default;
  OperatorHandle(const OperatorHandle&) = default;
  OperatorHandle& operator=(const OperatorHandle&) = default;

  const FunctionSchema& schema() const {
    return operatorIterator_->op.schema();
  }

  const OperatorOptions& options() const {
    return operatorIterator_->op.options();
  }

  template<class Return, class... Args>
  Return callUnboxed(Args... args) const {
    return c10::Dispatcher::singleton().callUnboxed<Return, Args...>(*this, std::forward<Args>(args)...);
  }

  void callBoxed(Stack* stack) const {
    c10::Dispatcher::singleton().callBoxed(*this, stack);
  }

private:
  explicit OperatorHandle(std::list<Dispatcher::OperatorDef>::iterator operatorIterator)
  : operatorIterator_(std::move(operatorIterator)) {}
  friend class Dispatcher;

  std::list<Dispatcher::OperatorDef>::iterator operatorIterator_;
};

namespace detail {
template<class... Args> inline void unused_arg_(const Args&...) {}
}

template<class Return, class... Args>
inline Return Dispatcher::callUnboxed(const OperatorHandle& op, Args... args) const {
  detail::unused_arg_(args...);  // workaround for a false-positive warning about unused parameters in gcc 5

  // note: this doesn't need the mutex because write operations on the list keep iterators intact.
  return op.operatorIterator_->op.readDispatchTable([&] (const DispatchTable& dispatchTable) -> Return {
    // TODO This should be a nested lambda instead of a separate function call, but that triggers an internal
    // compiler error on GCC5. Change this once we don't need gcc 5 anymore.
    return doCallUnboxed<Return, Args...>(op, dispatchTable, backendFallbackKernels_, std::forward<Args>(args)...);
  });
}

template<class Return, class... Args>
inline Return Dispatcher::doCallUnboxed(const OperatorHandle& op, const DispatchTable& dispatchTable, const LeftRight<ska::flat_hash_map<TensorTypeId, KernelFunction>>& backendFallbackKernels_, Args... args) const {
  detail::unused_arg_(args...);  // workaround for a false-positive warning about unused parameters in gcc 5
  return backendFallbackKernels_.read([&] (const ska::flat_hash_map<TensorTypeId, KernelFunction>& backendFallbackKernels) -> Return {
    c10::optional<TensorTypeId> dispatchKey = dispatchTable.dispatchKeyExtractor().getDispatchKeyUnboxed(args...);
    const KernelFunction& kernel = dispatch_(dispatchTable, backendFallbackKernels, dispatchKey);
    return kernel.template callUnboxed<Return, Args...>(op, std::forward<Args>(args)...);
  });
}

<<<<<<< HEAD
=======
template<class Return, class... Args>
inline Return Dispatcher::callUnboxedOnly(const OperatorHandle& op, Args... args) const {
  detail::unused_arg_(args...);  // workaround for a false-positive warning about unused parameters in gcc 5

  // note: this doesn't need the mutex because write operations on the list keep iterators intact.
  return op.operatorIterator_->op.readDispatchTable([&] (const DispatchTable& dispatchTable) -> Return {
    // TODO This should be a nested lambda instead of a separate function call, but that triggers an internal
    // compiler error on GCC5. Change this once we don't need gcc 5 anymore.
    return doCallUnboxedOnly<Return, Args...>(op, dispatchTable, backendFallbackKernels_, std::forward<Args>(args)...);
  });
}

template<class Return, class... Args>
inline Return Dispatcher::doCallUnboxedOnly(const OperatorHandle& op, const DispatchTable& dispatchTable, const LeftRight<ska::flat_hash_map<TensorTypeId, KernelFunction>>& backendFallbackKernels_, Args... args) const {
  detail::unused_arg_(args...);  // workaround for a false-positive warning about unused parameters in gcc 5
  return backendFallbackKernels_.read([&] (const ska::flat_hash_map<TensorTypeId, KernelFunction>& backendFallbackKernels) -> Return {
    c10::optional<TensorTypeId> dispatchKey = dispatchTable.dispatchKeyExtractor().getDispatchKeyUnboxed<Args...>(args...);
    const KernelFunction& kernel = dispatch_(dispatchTable, backendFallbackKernels, dispatchKey);
    return kernel.template callUnboxedOnly<Return, Args...>(op, std::forward<Args>(args)...);
  });
}

>>>>>>> a3ad0f80
inline void Dispatcher::callBoxed(const OperatorHandle& op, Stack* stack) const {
  // note: this doesn't need the mutex because write operations on the list keep iterators intact.
  return op.operatorIterator_->op.readDispatchTable([&] (const DispatchTable& dispatchTable) {
    return backendFallbackKernels_.read([&] (const ska::flat_hash_map<TensorTypeId, KernelFunction>& backendFallbackKernels) {
      c10::optional<TensorTypeId> dispatchKey = dispatchTable.dispatchKeyExtractor().getDispatchKeyBoxed(stack);
      const KernelFunction& kernel = dispatch_(dispatchTable, backendFallbackKernels, dispatchKey);
      kernel.callBoxed(op, stack);
    });
  });
}

inline const KernelFunction& Dispatcher::dispatch_(const DispatchTable& dispatchTable, const ska::flat_hash_map<TensorTypeId, KernelFunction>& backendFallbackKernels, c10::optional<TensorTypeId> dispatchKey) {
  if (C10_LIKELY(dispatchKey.has_value())) {
    const KernelFunction* backendKernel = dispatchTable.lookup(*dispatchKey);

    if (nullptr != backendKernel) {
      return *backendKernel;
    }

    auto backendFallbackKernel = backendFallbackKernels.find(*dispatchKey);
    if (backendFallbackKernel != backendFallbackKernels.end()) {
      return backendFallbackKernel->second;
    }
  }

  const KernelFunction* catchallKernel = dispatchTable.lookupCatchallKernel();
  if (C10_LIKELY(nullptr != catchallKernel)) {
    return *catchallKernel;
  }

  if (!dispatchKey.has_value() || *dispatchKey == TensorTypeId::UndefinedTensorId) {
    TORCH_CHECK(false,
          "There were no tensor arguments to this function (e.g., you passed an "
          "empty list of Tensors), but no fallback function is registered for schema ", dispatchTable.operatorName(),
          ".  This usually means that this function requires a non-empty list of Tensors.  "
          "Available functions are ", dispatchTable.listAllDispatchKeys())
  }

  const std::string dispatchKeyStr = toString(*dispatchKey);
  TORCH_CHECK(false, "Could not run '", dispatchTable.operatorName(), "' with arguments",
          " from the '", dispatchKeyStr, "' backend. '",
          dispatchTable.operatorName(), "' is only available for these backends: ",
          dispatchTable.listAllDispatchKeys(), ".");
}

} // namespace c10
<|MERGE_RESOLUTION|>--- conflicted
+++ resolved
@@ -123,8 +123,6 @@
 
   template<class Return, class... Args>
   Return doCallUnboxed(const OperatorHandle& op, const DispatchTable& dispatchTable, const LeftRight<ska::flat_hash_map<TensorTypeId, KernelFunction>>& backendFallbackKernels_, Args... args) const;
-  template<class Return, class... Args>
-  Return doCallUnboxedOnly(const OperatorHandle& op, const DispatchTable& dispatchTable, const LeftRight<ska::flat_hash_map<TensorTypeId, KernelFunction>>& backendFallbackKernels_, Args... args) const;
 
   std::list<OperatorDef> operators_;
   LeftRight<ska::flat_hash_map<OperatorName, OperatorHandle>> operatorLookupTable_;
@@ -196,31 +194,6 @@
   });
 }
 
-<<<<<<< HEAD
-=======
-template<class Return, class... Args>
-inline Return Dispatcher::callUnboxedOnly(const OperatorHandle& op, Args... args) const {
-  detail::unused_arg_(args...);  // workaround for a false-positive warning about unused parameters in gcc 5
-
-  // note: this doesn't need the mutex because write operations on the list keep iterators intact.
-  return op.operatorIterator_->op.readDispatchTable([&] (const DispatchTable& dispatchTable) -> Return {
-    // TODO This should be a nested lambda instead of a separate function call, but that triggers an internal
-    // compiler error on GCC5. Change this once we don't need gcc 5 anymore.
-    return doCallUnboxedOnly<Return, Args...>(op, dispatchTable, backendFallbackKernels_, std::forward<Args>(args)...);
-  });
-}
-
-template<class Return, class... Args>
-inline Return Dispatcher::doCallUnboxedOnly(const OperatorHandle& op, const DispatchTable& dispatchTable, const LeftRight<ska::flat_hash_map<TensorTypeId, KernelFunction>>& backendFallbackKernels_, Args... args) const {
-  detail::unused_arg_(args...);  // workaround for a false-positive warning about unused parameters in gcc 5
-  return backendFallbackKernels_.read([&] (const ska::flat_hash_map<TensorTypeId, KernelFunction>& backendFallbackKernels) -> Return {
-    c10::optional<TensorTypeId> dispatchKey = dispatchTable.dispatchKeyExtractor().getDispatchKeyUnboxed<Args...>(args...);
-    const KernelFunction& kernel = dispatch_(dispatchTable, backendFallbackKernels, dispatchKey);
-    return kernel.template callUnboxedOnly<Return, Args...>(op, std::forward<Args>(args)...);
-  });
-}
-
->>>>>>> a3ad0f80
 inline void Dispatcher::callBoxed(const OperatorHandle& op, Stack* stack) const {
   // note: this doesn't need the mutex because write operations on the list keep iterators intact.
   return op.operatorIterator_->op.readDispatchTable([&] (const DispatchTable& dispatchTable) {
