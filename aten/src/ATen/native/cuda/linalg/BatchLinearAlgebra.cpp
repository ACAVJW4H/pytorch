#define TORCH_ASSERT_ONLY_METHOD_OPERATORS
#include <utility>

#include <ATen/native/BatchLinearAlgebra.h>
#include <ATen/core/Tensor.h>
#include <ATen/Context.h>
#include <ATen/cuda/CUDAContext.h>
#include <ATen/Dispatch.h>
#include <ATen/cuda/PinnedMemoryAllocator.h>
#include <ATen/cuda/detail/IndexUtils.cuh>

#include <c10/util/Exception.h>

#include <ATen/native/LinearAlgebraUtils.h>
#include <ATen/native/cuda/MiscUtils.h>
#include <ATen/native/LinearAlgebra.h>
#include <ATen/native/BatchLinearAlgebra.h>
#include <ATen/native/cuda/linalg/BatchLinearAlgebraLib.h>
#include <ATen/native/cuda/linalg/MagmaUtils.h>
#include <ATen/native/cpu/zmath.h>

#ifndef AT_PER_OPERATOR_HEADERS
#include <ATen/Functions.h>
#include <ATen/NativeFunctions.h>
#else
#include <ATen/ops/_cholesky_solve_helper_native.h>
#include <ATen/ops/_linalg_inv_out_helper_native.h>
#include <ATen/ops/_symeig_helper_native.h>
#include <ATen/ops/arange.h>
#include <ATen/ops/empty.h>
#include <ATen/ops/empty_like.h>
#include <ATen/ops/empty_strided.h>
#include <ATen/ops/linalg_eigh.h>
#include <ATen/ops/linalg_eigvalsh.h>
#include <ATen/ops/linalg_solve_triangular.h>
#include <ATen/ops/lstsq_native.h>
#include <ATen/ops/zeros.h>
#include <ATen/ops/_linalg_check_errors.h>
#endif

#if AT_MAGMA_ENABLED()
#include <magma_types.h>
#include <magma_v2.h>
#include <ATen/cuda/detail/CUDAHooks.h>

const bool use_magma_ = true;

namespace {
struct MagmaInitializer {
  MagmaInitializer() {
#if defined(BUILD_LAZY_CUDA_LINALG)
    magma_init();
#else
    ::at::cuda::detail::set_magma_init_fn([]{ magma_init(); });
#endif
  }
} initializer;
}  // namespace (anonymous)

#define AT_MAGMA_VERSION MAGMA_VERSION_MAJOR*100 + MAGMA_VERSION_MINOR*10 + MAGMA_VERSION_MICRO

// Check that MAGMA never releases MAGMA_VERSION_MINOR >= 10 or MAGMA_VERSION_MICRO >= 10
#if MAGMA_VERSION_MINOR >= 10 || MAGMA_VERSION_MICRO >= 10
#error "MAGMA release minor or micro version >= 10, please correct AT_MAGMA_VERSION"
#endif

#else
const bool use_magma_ = false;

#endif

namespace at {
namespace native {
#if defined(BUILD_LAZY_CUDA_LINALG)
// All registrations with PyTorch runtime should be done dynamically
// so if library is lazy loaded it must not export anything, otherwise
// it can result in symbol clashes
namespace lazy_linalg {
#endif

#if AT_MAGMA_ENABLED()

template <class scalar_t>
void magmaLdlHermitian(
    magma_uplo_t uplo,
    magma_int_t n,
    scalar_t* dA,
    magma_int_t ldda,
    magma_int_t* ipiv,
    magma_int_t* info) {
  TORCH_CHECK(
      false,
      "LDL decomposition is not available.",
      "Please rebuild with MAGMA 2.5.4+.");
}

template<class scalar_t>
void magmaLu(
    magma_int_t m, magma_int_t n, scalar_t* dA, magma_int_t ldda,
    magma_int_t* ipiv, magma_int_t* info);

template<class scalar_t>
void magmaLuBatched(
    magma_int_t m, magma_int_t n, scalar_t** dA_array, magma_int_t ldda,
    magma_int_t** ipiv_array, magma_int_t* info_array, magma_int_t batchsize,
    const MAGMAQueue& magma_queue);

template<class scalar_t>
void magmaLuNoPiv(
    magma_int_t m, magma_int_t n, scalar_t* dA, magma_int_t ldda,
    magma_int_t* info);

template<class scalar_t>
void magmaLuNoPivBatched(
    magma_int_t m, magma_int_t n, scalar_t** dA_array, magma_int_t ldda,
    magma_int_t* info_array, magma_int_t batchsize, const MAGMAQueue& magma_queue);

template<class scalar_t>
inline magma_int_t magmaGetriOptimalBlocksize(magma_int_t n);

template<class scalar_t>
void magmaGetri(
    magma_int_t n, scalar_t* dA, magma_int_t ldda, magma_int_t* ipiv, scalar_t* dwork,
    magma_int_t lwork, magma_int_t* info);

template<class scalar_t>
void magmaGetriBatched(
    magma_int_t n, scalar_t** dA_array, magma_int_t ldda,
    magma_int_t** ipiv_array, scalar_t** dinvA_array, magma_int_t lddia,
    magma_int_t* info_array, magma_int_t batchsize, const MAGMAQueue& magma_queue);

template<class scalar_t>
void magmaCholeskySolve(
    magma_uplo_t uplo, magma_int_t n, magma_int_t nrhs, scalar_t* dA, magma_int_t ldda,
    scalar_t* dB, magma_int_t lddb, magma_int_t* info);

template<class scalar_t>
void magmaCholeskySolveBatched(
    magma_uplo_t uplo, magma_int_t n, magma_int_t nrhs, scalar_t** dA_array, magma_int_t ldda,
    scalar_t** dB_array, magma_int_t lddb, magma_int_t& info, magma_int_t batchsize, const MAGMAQueue& magma_queue);

template<class scalar_t>
void magmaCholesky(
    magma_uplo_t uplo, magma_int_t n, scalar_t* dA,
    magma_int_t ldda, magma_int_t* info);

template<class scalar_t>
void magmaCholeskyBatched(
    magma_uplo_t uplo, magma_int_t n, scalar_t** dA_array, magma_int_t ldda,
    magma_int_t* info_array, magma_int_t batchsize, const MAGMAQueue& magma_queue);

template<class scalar_t>
void magmaTriangularSolveBatched(
    magma_side_t side, magma_uplo_t uplo, magma_trans_t trans, magma_diag_t diag, magma_int_t m, magma_int_t n,
    scalar_t** dA_array, magma_int_t ldda, scalar_t** dB_array, magma_int_t lddb, magma_int_t batchsize,
    const MAGMAQueue& magma_queue);

template<class scalar_t>
inline magma_int_t magmaGeqrfOptimalBlocksize(magma_int_t m, magma_int_t n);

template<class scalar_t>
void magmaGeqrf(
    magma_int_t m, magma_int_t n, scalar_t* dA, magma_int_t ldda,
    scalar_t* tau, scalar_t* dT, magma_int_t* info, bool is_v2);

template<class scalar_t, class value_t=scalar_t>
void magmaSyevd(
    magma_vec_t jobz, magma_uplo_t uplo, magma_int_t n, scalar_t* dA, magma_int_t ldda,
    value_t* w, scalar_t* wA, magma_int_t ldwa, scalar_t* work, magma_int_t lwork, value_t* rwork,
    magma_int_t lrwork, magma_int_t* iwork, magma_int_t liwork, magma_int_t* info);

template<class scalar_t, class value_t=scalar_t>
void magmaEig(
    magma_vec_t jobvl, magma_vec_t jobvr, magma_int_t n, scalar_t *A, magma_int_t lda,
    scalar_t *w, scalar_t *VL, magma_int_t ldvl,
    scalar_t *VR, magma_int_t ldvr, scalar_t *work, magma_int_t lwork,
    value_t *rwork,
    magma_int_t *info);

template<class scalar_t, class value_t=scalar_t>
void magmaSvd(
    magma_vec_t jobz, magma_int_t m, magma_int_t n, scalar_t* A,
    magma_int_t lda, value_t* s, scalar_t* U, magma_int_t ldu,
    scalar_t* Vh, magma_int_t ldvh, scalar_t* work, magma_int_t lwork,
    value_t* rwork,
    magma_int_t* iwork, magma_int_t* info);

template<class scalar_t>
void magmaLuSolve(
    magma_int_t n, magma_int_t nrhs, scalar_t* dA, magma_int_t ldda, magma_int_t* ipiv,
    scalar_t* dB, magma_int_t lddb, magma_int_t* info, magma_trans_t trans);

template<class scalar_t>
void magmaLuSolveBatched(
    magma_int_t n, magma_int_t nrhs, scalar_t** dA_array, magma_int_t ldda, magma_int_t** dipiv_array,
    scalar_t** dB_array, magma_int_t lddb, magma_int_t& info,
    magma_int_t batchsize, const MAGMAQueue& magma_queue, magma_trans_t trans);

template<class scalar_t>
void magmaGels(
    magma_trans_t trans, magma_int_t m, magma_int_t n, magma_int_t nrhs,
    scalar_t* dA, magma_int_t ldda, scalar_t* dB, magma_int_t lddb,
    scalar_t* hwork, magma_int_t lwork, magma_int_t* info);

#if AT_MAGMA_VERSION >= 254

template <>
void magmaLdlHermitian<double>(
    magma_uplo_t uplo,
    magma_int_t n,
    double* dA,
    magma_int_t ldda,
    magma_int_t* ipiv,
    magma_int_t* info) {
  MagmaStreamSyncGuard guard;
  magma_dsytrf_gpu(uplo, n, dA, ldda, ipiv, info);
  AT_CUDA_CHECK(cudaGetLastError());
}

template <>
void magmaLdlHermitian<float>(
    magma_uplo_t uplo,
    magma_int_t n,
    float* dA,
    magma_int_t ldda,
    magma_int_t* ipiv,
    magma_int_t* info) {
  MagmaStreamSyncGuard guard;
  magma_ssytrf_gpu(uplo, n, dA, ldda, ipiv, info);
  AT_CUDA_CHECK(cudaGetLastError());
}

template <>
void magmaLdlHermitian<c10::complex<double>>(
    magma_uplo_t uplo,
    magma_int_t n,
    c10::complex<double>* dA,
    magma_int_t ldda,
    magma_int_t* ipiv,
    magma_int_t* info) {
  MagmaStreamSyncGuard guard;
  magma_zhetrf_gpu(
      uplo, n, reinterpret_cast<magmaDoubleComplex*>(dA), ldda, ipiv, info);
  AT_CUDA_CHECK(cudaGetLastError());
}

template <>
void magmaLdlHermitian<c10::complex<float>>(
    magma_uplo_t uplo,
    magma_int_t n,
    c10::complex<float>* dA,
    magma_int_t ldda,
    magma_int_t* ipiv,
    magma_int_t* info) {
  MagmaStreamSyncGuard guard;
  magma_chetrf_gpu(
      uplo, n, reinterpret_cast<magmaFloatComplex*>(dA), ldda, ipiv, info);
  AT_CUDA_CHECK(cudaGetLastError());
}

#endif // AT_MAGMA_VERSION >= 254

template<>
void magmaLu<double>(
    magma_int_t m, magma_int_t n, double* dA, magma_int_t ldda,
    magma_int_t* ipiv, magma_int_t* info) {
  MagmaStreamSyncGuard guard;
  magma_dgetrf_gpu(m, n, dA, ldda, ipiv, info);
  AT_CUDA_CHECK(cudaGetLastError());
}

template<>
void magmaLu<float>(
    magma_int_t m, magma_int_t n, float* dA, magma_int_t ldda,
    magma_int_t* ipiv, magma_int_t* info) {
  MagmaStreamSyncGuard guard;
  magma_sgetrf_gpu(m, n, dA, ldda, ipiv, info);
  AT_CUDA_CHECK(cudaGetLastError());
}

template<>
void magmaLu<c10::complex<double>>(
    magma_int_t m, magma_int_t n, c10::complex<double>* dA, magma_int_t ldda,
    magma_int_t* ipiv, magma_int_t* info) {
  MagmaStreamSyncGuard guard;
  magma_zgetrf_gpu(m, n, reinterpret_cast<magmaDoubleComplex*>(dA), ldda, ipiv, info);
  AT_CUDA_CHECK(cudaGetLastError());
}

template<>
void magmaLu<c10::complex<float>>(
    magma_int_t m, magma_int_t n, c10::complex<float>* dA, magma_int_t ldda,
    magma_int_t* ipiv, magma_int_t* info) {
  MagmaStreamSyncGuard guard;
  magma_cgetrf_gpu(m, n, reinterpret_cast<magmaFloatComplex*>(dA), ldda, ipiv, info);
  AT_CUDA_CHECK(cudaGetLastError());
}

template<>
void magmaLuBatched<double>(
    magma_int_t m, magma_int_t n, double** dA_array, magma_int_t ldda,
    magma_int_t** ipiv_array, magma_int_t* info_array, magma_int_t batchsize,
    const MAGMAQueue& magma_queue) {
  magma_dgetrf_batched(m, n, dA_array, ldda, ipiv_array, info_array, batchsize, magma_queue.get_queue());
  AT_CUDA_CHECK(cudaGetLastError());
}

template<>
void magmaLuBatched<float>(
    magma_int_t m, magma_int_t n, float** dA_array, magma_int_t ldda,
    magma_int_t** ipiv_array, magma_int_t* info_array, magma_int_t batchsize,
    const MAGMAQueue& magma_queue) {
  magma_sgetrf_batched(m, n, dA_array, ldda, ipiv_array, info_array, batchsize, magma_queue.get_queue());
  AT_CUDA_CHECK(cudaGetLastError());
}

template<>
void magmaLuBatched<c10::complex<double>>(
    magma_int_t m, magma_int_t n, c10::complex<double>** dA_array, magma_int_t ldda,
    magma_int_t** ipiv_array, magma_int_t* info_array, magma_int_t batchsize,
    const MAGMAQueue& magma_queue) {
  magma_zgetrf_batched(m, n, reinterpret_cast<magmaDoubleComplex**>(dA_array), ldda, ipiv_array, info_array, batchsize, magma_queue.get_queue());
  AT_CUDA_CHECK(cudaGetLastError());
}

template<>
void magmaLuBatched<c10::complex<float>>(
    magma_int_t m, magma_int_t n, c10::complex<float>** dA_array, magma_int_t ldda,
    magma_int_t** ipiv_array, magma_int_t* info_array, magma_int_t batchsize,
    const MAGMAQueue& magma_queue) {
  magma_cgetrf_batched(m, n, reinterpret_cast<magmaFloatComplex**>(dA_array), ldda, ipiv_array, info_array, batchsize, magma_queue.get_queue());
  AT_CUDA_CHECK(cudaGetLastError());
}

template<>
void magmaLuNoPiv<double>(
    magma_int_t m, magma_int_t n, double* dA, magma_int_t ldda,
    magma_int_t* info) {
  MagmaStreamSyncGuard guard;
  magma_dgetrf_nopiv_gpu(m, n, dA, ldda, info);
  AT_CUDA_CHECK(cudaGetLastError());
}

template<>
void magmaLuNoPiv<float>(
    magma_int_t m, magma_int_t n, float* dA, magma_int_t ldda,
    magma_int_t* info) {
  MagmaStreamSyncGuard guard;
  magma_sgetrf_nopiv_gpu(m, n, dA, ldda, info);
  AT_CUDA_CHECK(cudaGetLastError());
}

template<>
void magmaLuNoPiv<c10::complex<double>>(
    magma_int_t m, magma_int_t n, c10::complex<double>* dA, magma_int_t ldda,
    magma_int_t* info) {
  MagmaStreamSyncGuard guard;
  magma_zgetrf_nopiv_gpu(m, n, reinterpret_cast<magmaDoubleComplex*>(dA), ldda, info);
  AT_CUDA_CHECK(cudaGetLastError());
}

template<>
void magmaLuNoPiv<c10::complex<float>>(
    magma_int_t m, magma_int_t n, c10::complex<float>* dA, magma_int_t ldda,
    magma_int_t* info) {
  MagmaStreamSyncGuard guard;
  magma_cgetrf_nopiv_gpu(m, n, reinterpret_cast<magmaFloatComplex*>(dA), ldda, info);
  AT_CUDA_CHECK(cudaGetLastError());
}

template<>
void magmaLuNoPivBatched<double>(
    magma_int_t m, magma_int_t n, double** dA_array, magma_int_t ldda,
    magma_int_t* info_array, magma_int_t batchsize, const MAGMAQueue& magma_queue) {
  magma_dgetrf_nopiv_batched(m, n, dA_array, ldda, info_array, batchsize, magma_queue.get_queue());
  AT_CUDA_CHECK(cudaGetLastError());
}

template<>
void magmaLuNoPivBatched<float>(
    magma_int_t m, magma_int_t n, float** dA_array, magma_int_t ldda,
    magma_int_t* info_array, magma_int_t batchsize, const MAGMAQueue& magma_queue) {
  magma_sgetrf_nopiv_batched(m, n, dA_array, ldda, info_array, batchsize, magma_queue.get_queue());
  AT_CUDA_CHECK(cudaGetLastError());
}

template<>
void magmaLuNoPivBatched<c10::complex<double>>(
    magma_int_t m, magma_int_t n, c10::complex<double>** dA_array, magma_int_t ldda,
    magma_int_t* info_array, magma_int_t batchsize, const MAGMAQueue& magma_queue) {
  magma_zgetrf_nopiv_batched(m, n, reinterpret_cast<magmaDoubleComplex**>(dA_array), ldda, info_array, batchsize, magma_queue.get_queue());
  AT_CUDA_CHECK(cudaGetLastError());
}

template<>
void magmaLuNoPivBatched<c10::complex<float>>(
    magma_int_t m, magma_int_t n, c10::complex<float>** dA_array, magma_int_t ldda,
    magma_int_t* info_array, magma_int_t batchsize, const MAGMAQueue& magma_queue) {
  magma_cgetrf_nopiv_batched(m, n, reinterpret_cast<magmaFloatComplex**>(dA_array), ldda, info_array, batchsize, magma_queue.get_queue());
  AT_CUDA_CHECK(cudaGetLastError());
}

template<>
inline magma_int_t magmaGetriOptimalBlocksize<double>(magma_int_t n) {
  return magma_get_dgetri_nb(n);
}

template<>
inline magma_int_t magmaGetriOptimalBlocksize<float>(magma_int_t n) {
  return magma_get_sgetri_nb(n);
}

template <>
inline magma_int_t magmaGetriOptimalBlocksize<c10::complex<double>>(
    magma_int_t n) {
  return magma_get_zgetri_nb(n);
}

template <>
inline magma_int_t magmaGetriOptimalBlocksize<c10::complex<float>>(
    magma_int_t n) {
  return magma_get_cgetri_nb(n);
}

template<>
void magmaGetri<double>(
    magma_int_t n, double* dA, magma_int_t ldda, magma_int_t* ipiv, double* dwork,
    magma_int_t lwork, magma_int_t* info) {
  MagmaStreamSyncGuard guard;
  magma_dgetri_gpu(n, dA, ldda, ipiv, dwork, lwork, info);
  AT_CUDA_CHECK(cudaGetLastError());
}

template<>
void magmaGetri<float>(
    magma_int_t n, float* dA, magma_int_t ldda, magma_int_t* ipiv, float* dwork,
    magma_int_t lwork, magma_int_t* info) {
  MagmaStreamSyncGuard guard;
  magma_sgetri_gpu(n, dA, ldda, ipiv, dwork, lwork, info);
  AT_CUDA_CHECK(cudaGetLastError());
}

template <>
void magmaGetri<c10::complex<double>>(
    magma_int_t n,
    c10::complex<double>* dA,
    magma_int_t ldda,
    magma_int_t* ipiv,
    c10::complex<double>* dwork,
    magma_int_t lwork,
    magma_int_t* info) {
  MagmaStreamSyncGuard guard;
  magma_zgetri_gpu(
      n,
      reinterpret_cast<magmaDoubleComplex*>(dA),
      ldda,
      ipiv,
      reinterpret_cast<magmaDoubleComplex*>(dwork),
      lwork,
      info);
  AT_CUDA_CHECK(cudaGetLastError());
}

template <>
void magmaGetri<c10::complex<float>>(
    magma_int_t n,
    c10::complex<float>* dA,
    magma_int_t ldda,
    magma_int_t* ipiv,
    c10::complex<float>* dwork,
    magma_int_t lwork,
    magma_int_t* info) {
  MagmaStreamSyncGuard guard;
  magma_cgetri_gpu(
      n,
      reinterpret_cast<magmaFloatComplex*>(dA),
      ldda,
      ipiv,
      reinterpret_cast<magmaFloatComplex*>(dwork),
      lwork,
      info);
  AT_CUDA_CHECK(cudaGetLastError());
}

template<>
void magmaGetriBatched<double>(
    magma_int_t n, double** dA_array, magma_int_t ldda,
    magma_int_t** ipiv_array, double** dinvA_array, magma_int_t lddia,
    magma_int_t* info_array, magma_int_t batchsize, const MAGMAQueue& magma_queue) {
  magma_dgetri_outofplace_batched(n, dA_array, ldda, ipiv_array, dinvA_array, lddia, info_array, batchsize, magma_queue.get_queue());
  AT_CUDA_CHECK(cudaGetLastError());
}

template<>
void magmaGetriBatched<float>(
    magma_int_t n, float** dA_array, magma_int_t ldda,
    magma_int_t** ipiv_array, float** dinvA_array, magma_int_t lddia,
    magma_int_t* info_array, magma_int_t batchsize, const MAGMAQueue& magma_queue) {
  magma_sgetri_outofplace_batched(n, dA_array, ldda, ipiv_array, dinvA_array, lddia, info_array, batchsize, magma_queue.get_queue());
  AT_CUDA_CHECK(cudaGetLastError());
}

template <>
void magmaGetriBatched<c10::complex<double>>(
    magma_int_t n,
    c10::complex<double>** dA_array,
    magma_int_t ldda,
    magma_int_t** ipiv_array,
    c10::complex<double>** dinvA_array,
    magma_int_t lddia,
    magma_int_t* info_array,
    magma_int_t batchsize,
    const MAGMAQueue& magma_queue) {
  magma_zgetri_outofplace_batched(
      n,
      reinterpret_cast<magmaDoubleComplex**>(dA_array),
      ldda,
      ipiv_array,
      reinterpret_cast<magmaDoubleComplex**>(dinvA_array),
      lddia,
      info_array,
      batchsize,
      magma_queue.get_queue());
  AT_CUDA_CHECK(cudaGetLastError());
}

template <>
void magmaGetriBatched<c10::complex<float>>(
    magma_int_t n,
    c10::complex<float>** dA_array,
    magma_int_t ldda,
    magma_int_t** ipiv_array,
    c10::complex<float>** dinvA_array,
    magma_int_t lddia,
    magma_int_t* info_array,
    magma_int_t batchsize,
    const MAGMAQueue& magma_queue) {
  magma_cgetri_outofplace_batched(
      n,
      reinterpret_cast<magmaFloatComplex**>(dA_array),
      ldda,
      ipiv_array,
      reinterpret_cast<magmaFloatComplex**>(dinvA_array),
      lddia,
      info_array,
      batchsize,
      magma_queue.get_queue());
  AT_CUDA_CHECK(cudaGetLastError());
}

template<>
void magmaCholeskySolve<double>(
    magma_uplo_t uplo, magma_int_t n, magma_int_t nrhs, double* dA, magma_int_t ldda,
    double* dB, magma_int_t lddb, magma_int_t* info) {
  MagmaStreamSyncGuard guard;
  magma_dpotrs_gpu(uplo, n, nrhs, dA, ldda, dB, lddb, info);
  AT_CUDA_CHECK(cudaGetLastError());
}

template<>
void magmaCholeskySolve<float>(
    magma_uplo_t uplo, magma_int_t n, magma_int_t nrhs, float* dA, magma_int_t ldda,
    float* dB, magma_int_t lddb, magma_int_t* info) {
  MagmaStreamSyncGuard guard;
  magma_spotrs_gpu(uplo, n, nrhs, dA, ldda, dB, lddb, info);
  AT_CUDA_CHECK(cudaGetLastError());
}

template<>
void magmaCholeskySolve<c10::complex<double>>(
    magma_uplo_t uplo, magma_int_t n, magma_int_t nrhs, c10::complex<double>* dA, magma_int_t ldda,
    c10::complex<double>* dB, magma_int_t lddb, magma_int_t* info) {
  MagmaStreamSyncGuard guard;
  magma_zpotrs_gpu(uplo, n, nrhs,
    reinterpret_cast<magmaDoubleComplex*>(dA), ldda,
    reinterpret_cast<magmaDoubleComplex*>(dB), lddb, info);
  AT_CUDA_CHECK(cudaGetLastError());
}

template<>
void magmaCholeskySolve<c10::complex<float>>(
    magma_uplo_t uplo, magma_int_t n, magma_int_t nrhs, c10::complex<float>* dA, magma_int_t ldda,
    c10::complex<float>* dB, magma_int_t lddb, magma_int_t* info) {
  MagmaStreamSyncGuard guard;
  magma_cpotrs_gpu(uplo, n, nrhs,
    reinterpret_cast<magmaFloatComplex*>(dA), ldda,
    reinterpret_cast<magmaFloatComplex*>(dB), lddb, info);
  AT_CUDA_CHECK(cudaGetLastError());
}

template<>
void magmaCholeskySolveBatched<double>(
    magma_uplo_t uplo, magma_int_t n, magma_int_t nrhs, double** dA_array, magma_int_t ldda,
    double** dB_array, magma_int_t lddb, magma_int_t& info, magma_int_t batchsize, const MAGMAQueue& magma_queue) {
  info = magma_dpotrs_batched(uplo, n, nrhs, dA_array, ldda, dB_array, lddb, batchsize, magma_queue.get_queue());
  AT_CUDA_CHECK(cudaGetLastError());
}

template<>
void magmaCholeskySolveBatched<float>(
    magma_uplo_t uplo, magma_int_t n, magma_int_t nrhs, float** dA_array, magma_int_t ldda,
    float** dB_array, magma_int_t lddb, magma_int_t& info, magma_int_t batchsize, const MAGMAQueue& magma_queue) {
  info = magma_spotrs_batched(uplo, n, nrhs, dA_array, ldda, dB_array, lddb, batchsize, magma_queue.get_queue());
  AT_CUDA_CHECK(cudaGetLastError());
}

template<>
void magmaCholeskySolveBatched<c10::complex<double>>(
    magma_uplo_t uplo, magma_int_t n, magma_int_t nrhs, c10::complex<double>** dA_array, magma_int_t ldda,
    c10::complex<double>** dB_array, magma_int_t lddb, magma_int_t& info, magma_int_t batchsize, const MAGMAQueue& magma_queue) {
  info = magma_zpotrs_batched(uplo, n, nrhs,
    reinterpret_cast<magmaDoubleComplex**>(dA_array), ldda,
    reinterpret_cast<magmaDoubleComplex**>(dB_array), lddb, batchsize, magma_queue.get_queue());
  AT_CUDA_CHECK(cudaGetLastError());
}

template<>
void magmaCholeskySolveBatched<c10::complex<float>>(
    magma_uplo_t uplo, magma_int_t n, magma_int_t nrhs, c10::complex<float>** dA_array, magma_int_t ldda,
    c10::complex<float>** dB_array, magma_int_t lddb, magma_int_t& info, magma_int_t batchsize, const MAGMAQueue& magma_queue) {
  info = magma_cpotrs_batched(uplo, n, nrhs,
    reinterpret_cast<magmaFloatComplex**>(dA_array), ldda,
    reinterpret_cast<magmaFloatComplex**>(dB_array), lddb, batchsize, magma_queue.get_queue());
  AT_CUDA_CHECK(cudaGetLastError());
}

template<>
void magmaCholesky<double>(
    magma_uplo_t uplo, magma_int_t n, double* dA,
    magma_int_t ldda, magma_int_t* info) {
  MagmaStreamSyncGuard guard;
  magma_dpotrf_gpu(uplo, n, dA, ldda, info);
  AT_CUDA_CHECK(cudaGetLastError());
}

template<>
void magmaCholesky<float>(
    magma_uplo_t uplo, magma_int_t n, float* dA,
    magma_int_t ldda, magma_int_t* info) {
  MagmaStreamSyncGuard guard;
  magma_spotrf_gpu(uplo, n, dA, ldda, info);
  AT_CUDA_CHECK(cudaGetLastError());
}

template<>
void magmaCholesky<c10::complex<double>>(
    magma_uplo_t uplo, magma_int_t n, c10::complex<double>* dA,
    magma_int_t ldda, magma_int_t* info) {
  MagmaStreamSyncGuard guard;
  magma_zpotrf_gpu(uplo, n, reinterpret_cast<magmaDoubleComplex*>(dA), ldda, info);
  AT_CUDA_CHECK(cudaGetLastError());
}

template<>
void magmaCholesky<c10::complex<float>>(
    magma_uplo_t uplo, magma_int_t n, c10::complex<float>* dA,
    magma_int_t ldda, magma_int_t* info) {
  MagmaStreamSyncGuard guard;
  magma_cpotrf_gpu(uplo, n, reinterpret_cast<magmaFloatComplex*>(dA), ldda, info);
  AT_CUDA_CHECK(cudaGetLastError());
}

template<>
void magmaCholeskyBatched<double>(
    magma_uplo_t uplo, magma_int_t n, double** dA_array, magma_int_t ldda,
    magma_int_t* info_array, magma_int_t batchsize, const MAGMAQueue& magma_queue) {
  magma_dpotrf_batched(uplo, n, dA_array, ldda, info_array, batchsize, magma_queue.get_queue());
  AT_CUDA_CHECK(cudaGetLastError());
}

template<>
void magmaCholeskyBatched<float>(
    magma_uplo_t uplo, magma_int_t n, float** dA_array, magma_int_t ldda,
    magma_int_t* info_array, magma_int_t batchsize, const MAGMAQueue& magma_queue) {
  magma_spotrf_batched(uplo, n, dA_array, ldda, info_array, batchsize, magma_queue.get_queue());
  AT_CUDA_CHECK(cudaGetLastError());
}

template<>
void magmaCholeskyBatched<c10::complex<double>>(
    magma_uplo_t uplo, magma_int_t n, c10::complex<double>** dA_array, magma_int_t ldda,
    magma_int_t* info_array, magma_int_t batchsize, const MAGMAQueue& magma_queue) {
  magma_zpotrf_batched(uplo, n, reinterpret_cast<magmaDoubleComplex**>(dA_array), ldda, info_array, batchsize, magma_queue.get_queue());
  AT_CUDA_CHECK(cudaGetLastError());
}

template<>
void magmaCholeskyBatched<c10::complex<float>>(
    magma_uplo_t uplo, magma_int_t n, c10::complex<float>** dA_array, magma_int_t ldda,
    magma_int_t* info_array, magma_int_t batchsize, const MAGMAQueue& magma_queue) {
  magma_cpotrf_batched(uplo, n, reinterpret_cast<magmaFloatComplex**>(dA_array), ldda, info_array, batchsize, magma_queue.get_queue());
  AT_CUDA_CHECK(cudaGetLastError());
}

template<>
void magmaTriangularSolveBatched<double>(
    magma_side_t side, magma_uplo_t uplo, magma_trans_t trans, magma_diag_t diag, magma_int_t m, magma_int_t n,
    double** dA_array, magma_int_t ldda, double** dB_array, magma_int_t lddb, magma_int_t batchsize,
    const MAGMAQueue& magma_queue) {
  magmablas_dtrsm_batched(side, uplo, trans, diag, m, n, 1, dA_array, ldda, dB_array, lddb, batchsize, magma_queue.get_queue());
  AT_CUDA_CHECK(cudaGetLastError());
}

template<>
void magmaTriangularSolveBatched<float>(
    magma_side_t side, magma_uplo_t uplo, magma_trans_t trans, magma_diag_t diag, magma_int_t m, magma_int_t n,
    float** dA_array, magma_int_t ldda, float** dB_array, magma_int_t lddb, magma_int_t batchsize,
    const MAGMAQueue& magma_queue) {
  magmablas_strsm_batched(side, uplo, trans, diag, m, n, 1, dA_array, ldda, dB_array, lddb, batchsize, magma_queue.get_queue());
  AT_CUDA_CHECK(cudaGetLastError());
}

template<>
void magmaTriangularSolveBatched<c10::complex<double>>(
    magma_side_t side, magma_uplo_t uplo, magma_trans_t trans, magma_diag_t diag, magma_int_t m, magma_int_t n,
    c10::complex<double>** dA_array, magma_int_t ldda, c10::complex<double>** dB_array, magma_int_t lddb, magma_int_t batchsize,
    const MAGMAQueue& magma_queue) {
  magmaDoubleComplex alpha({1, 0});
  magmablas_ztrsm_batched(side, uplo, trans, diag, m, n, alpha,
    reinterpret_cast<magmaDoubleComplex**>(dA_array), ldda,
    reinterpret_cast<magmaDoubleComplex**>(dB_array), lddb, batchsize, magma_queue.get_queue());
  AT_CUDA_CHECK(cudaGetLastError());
}

template<>
void magmaTriangularSolveBatched<c10::complex<float>>(
    magma_side_t side, magma_uplo_t uplo, magma_trans_t trans, magma_diag_t diag, magma_int_t m, magma_int_t n,
    c10::complex<float>** dA_array, magma_int_t ldda, c10::complex<float>** dB_array, magma_int_t lddb, magma_int_t batchsize,
    const MAGMAQueue& magma_queue) {
  magmaFloatComplex alpha({1, 0});
  magmablas_ctrsm_batched(side, uplo, trans, diag, m, n, alpha,
    reinterpret_cast<magmaFloatComplex**>(dA_array), ldda,
    reinterpret_cast<magmaFloatComplex**>(dB_array), lddb, batchsize, magma_queue.get_queue());
  AT_CUDA_CHECK(cudaGetLastError());
}

template<>
inline magma_int_t magmaGeqrfOptimalBlocksize<double>(magma_int_t m, magma_int_t n) {
  return magma_get_dgeqrf_nb(m, n);
}

template<>
inline magma_int_t magmaGeqrfOptimalBlocksize<float>(magma_int_t m, magma_int_t n) {
  return magma_get_sgeqrf_nb(m, n);
}

template <>
inline magma_int_t magmaGeqrfOptimalBlocksize<c10::complex<double>>(
    magma_int_t m,
    magma_int_t n) {
  return magma_get_zgeqrf_nb(m, n);
}

template <>
inline magma_int_t magmaGeqrfOptimalBlocksize<c10::complex<float>>(
    magma_int_t m,
    magma_int_t n) {
  return magma_get_cgeqrf_nb(m, n);
}

template<>
void magmaGeqrf<double>(
    magma_int_t m, magma_int_t n, double* dA, magma_int_t ldda,
    double* tau, double* dT, magma_int_t* info, bool is_v2) {
  MagmaStreamSyncGuard guard;
  if (!is_v2) {
    magma_dgeqrf_gpu(m, n, dA, ldda, tau, dT, info);
  } else {
    magma_dgeqrf2_gpu(m, n, dA, ldda, tau, info);
  }
  AT_CUDA_CHECK(cudaGetLastError());
}

template<>
void magmaGeqrf<float>(
    magma_int_t m, magma_int_t n, float* dA, magma_int_t ldda,
    float* tau, float* dT, magma_int_t* info, bool is_v2) {
  MagmaStreamSyncGuard guard;
  if (!is_v2) {
    magma_sgeqrf_gpu(m, n, dA, ldda, tau, dT, info);
  } else {
    magma_sgeqrf2_gpu(m, n, dA, ldda, tau, info);
  }
  AT_CUDA_CHECK(cudaGetLastError());
}

template <>
void magmaGeqrf<c10::complex<double>>(
    magma_int_t m,
    magma_int_t n,
    c10::complex<double>* dA,
    magma_int_t ldda,
    c10::complex<double>* tau,
    c10::complex<double>* dT,
    magma_int_t* info,
    bool is_v2) {
  MagmaStreamSyncGuard guard;
  if (!is_v2) {
    magma_zgeqrf_gpu(
        m,
        n,
        reinterpret_cast<magmaDoubleComplex*>(dA),
        ldda,
        reinterpret_cast<magmaDoubleComplex*>(tau),
        reinterpret_cast<magmaDoubleComplex*>(dT),
        info);
  } else {
    magma_zgeqrf2_gpu(
        m,
        n,
        reinterpret_cast<magmaDoubleComplex*>(dA),
        ldda,
        reinterpret_cast<magmaDoubleComplex*>(tau),
        info);
  }
  AT_CUDA_CHECK(cudaGetLastError());
}

template <>
void magmaGeqrf<c10::complex<float>>(
    magma_int_t m,
    magma_int_t n,
    c10::complex<float>* dA,
    magma_int_t ldda,
    c10::complex<float>* tau,
    c10::complex<float>* dT,
    magma_int_t* info,
    bool is_v2) {
  MagmaStreamSyncGuard guard;
  if (!is_v2) {
    magma_cgeqrf_gpu(
        m,
        n,
        reinterpret_cast<magmaFloatComplex*>(dA),
        ldda,
        reinterpret_cast<magmaFloatComplex*>(tau),
        reinterpret_cast<magmaFloatComplex*>(dT),
        info);
  } else {
    magma_cgeqrf2_gpu(
        m,
        n,
        reinterpret_cast<magmaFloatComplex*>(dA),
        ldda,
        reinterpret_cast<magmaFloatComplex*>(tau),
        info);
  }
  AT_CUDA_CHECK(cudaGetLastError());
}

template<>
void magmaSyevd<double>(
    magma_vec_t jobz, magma_uplo_t uplo, magma_int_t n, double* dA, magma_int_t ldda,
    double* w, double* wA, magma_int_t ldwa, double* work, magma_int_t lwork, double* rwork,
    magma_int_t lrwork, magma_int_t* iwork, magma_int_t liwork, magma_int_t* info) {
  (void)rwork;  // unused
  (void)lrwork;  // unused
  MagmaStreamSyncGuard guard;
  magma_dsyevd_gpu(jobz, uplo, n, dA, ldda, w, wA, ldwa, work, lwork, iwork, liwork, info);
  AT_CUDA_CHECK(cudaGetLastError());
}

template<>
void magmaSyevd<float>(
    magma_vec_t jobz, magma_uplo_t uplo, magma_int_t n, float* dA, magma_int_t ldda,
    float* w, float* wA, magma_int_t ldwa, float* work, magma_int_t lwork, float* rwork,
    magma_int_t lrwork, magma_int_t* iwork, magma_int_t liwork, magma_int_t* info) {
  (void)rwork;  // unused
  (void)lrwork;  // unused
  MagmaStreamSyncGuard guard;
  magma_ssyevd_gpu(jobz, uplo, n, dA, ldda, w, wA, ldwa, work, lwork, iwork, liwork, info);
  AT_CUDA_CHECK(cudaGetLastError());
}

template<>
void magmaSyevd<c10::complex<double>, double>(
    magma_vec_t jobz, magma_uplo_t uplo, magma_int_t n, c10::complex<double>* dA, magma_int_t ldda,
    double* w, c10::complex<double>* wA, magma_int_t ldwa, c10::complex<double>* work, magma_int_t lwork, double* rwork,
    magma_int_t lrwork, magma_int_t* iwork, magma_int_t liwork, magma_int_t* info) {
  MagmaStreamSyncGuard guard;
  magma_zheevd_gpu(
      jobz, uplo, n, reinterpret_cast<magmaDoubleComplex*>(dA), ldda, w, reinterpret_cast<magmaDoubleComplex*>(wA),
      ldwa, reinterpret_cast<magmaDoubleComplex*>(work), lwork, rwork, lrwork, iwork, liwork, info);
  AT_CUDA_CHECK(cudaGetLastError());
}

template<>
void magmaSyevd<c10::complex<float>, float>(
    magma_vec_t jobz, magma_uplo_t uplo, magma_int_t n, c10::complex<float>* dA, magma_int_t ldda,
    float* w, c10::complex<float>* wA, magma_int_t ldwa, c10::complex<float>* work, magma_int_t lwork, float* rwork,
    magma_int_t lrwork, magma_int_t* iwork, magma_int_t liwork, magma_int_t* info) {
  MagmaStreamSyncGuard guard;
  magma_cheevd_gpu(
      jobz, uplo, n, reinterpret_cast<magmaFloatComplex*>(dA), ldda, w, reinterpret_cast<magmaFloatComplex*>(wA),
      ldwa, reinterpret_cast<magmaFloatComplex*>(work), lwork, rwork, lrwork, iwork, liwork, info);
  AT_CUDA_CHECK(cudaGetLastError());
}

template<>
void magmaEig<double>(
    magma_vec_t jobvl, magma_vec_t jobvr, magma_int_t n,
    double *A, magma_int_t lda,
    double *w,
    double *VL, magma_int_t ldvl,
    double *VR, magma_int_t ldvr,
    double *work, magma_int_t lwork,
    double *rwork,
    magma_int_t *info) {
  MagmaStreamSyncGuard guard;
  // magma [sd]geev wants to separate output arrays: wr and wi for the real
  // and imaginary parts
  double *wr = w;
  double *wi = w + n;
  (void)rwork; // unused
  magma_dgeev(jobvl, jobvr, n, A, lda, wr, wi, VL, ldvl, VR, ldvr, work, lwork, info);
  AT_CUDA_CHECK(cudaGetLastError());
}

template<>
void magmaEig<float>(
    magma_vec_t jobvl, magma_vec_t jobvr, magma_int_t n,
    float *A, magma_int_t lda,
    float *w,
    float *VL, magma_int_t ldvl,
    float *VR, magma_int_t ldvr,
    float *work, magma_int_t lwork,
    float *rwork,
    magma_int_t *info) {
  MagmaStreamSyncGuard guard;
  float *wr = w;
  float *wi = w + n;
  (void)rwork; // unused
  magma_sgeev(jobvl, jobvr, n, A, lda, wr, wi, VL, ldvl, VR, ldvr, work, lwork, info);
  AT_CUDA_CHECK(cudaGetLastError());
}

template<>
void magmaEig<c10::complex<double>, double>(
    magma_vec_t jobvl, magma_vec_t jobvr, magma_int_t n,
    c10::complex<double> *A, magma_int_t lda,
    c10::complex<double> *w,
    c10::complex<double> *VL, magma_int_t ldvl,
    c10::complex<double> *VR, magma_int_t ldvr,
    c10::complex<double> *work, magma_int_t lwork,
    double *rwork,
    magma_int_t *info) {
  MagmaStreamSyncGuard guard;
  magma_zgeev(jobvl, jobvr, n,
         reinterpret_cast<magmaDoubleComplex*>(A), lda,
         reinterpret_cast<magmaDoubleComplex*>(w),
         reinterpret_cast<magmaDoubleComplex*>(VL), ldvl,
         reinterpret_cast<magmaDoubleComplex*>(VR), ldvr,
         reinterpret_cast<magmaDoubleComplex*>(work), lwork,
         rwork, info);
  AT_CUDA_CHECK(cudaGetLastError());
}

template<>
void magmaEig<c10::complex<float>, float>(
    magma_vec_t jobvl, magma_vec_t jobvr, magma_int_t n,
    c10::complex<float> *A, magma_int_t lda,
    c10::complex<float> *w,
    c10::complex<float> *VL, magma_int_t ldvl,
    c10::complex<float> *VR, magma_int_t ldvr,
    c10::complex<float> *work, magma_int_t lwork,
    float *rwork,
    magma_int_t *info) {
  MagmaStreamSyncGuard guard;
  magma_cgeev(jobvl, jobvr, n,
         reinterpret_cast<magmaFloatComplex*>(A), lda,
         reinterpret_cast<magmaFloatComplex*>(w),
         reinterpret_cast<magmaFloatComplex*>(VL), ldvl,
         reinterpret_cast<magmaFloatComplex*>(VR), ldvr,
         reinterpret_cast<magmaFloatComplex*>(work), lwork,
         rwork, info);
  AT_CUDA_CHECK(cudaGetLastError());
}

template<>
void magmaSvd<double>(
    magma_vec_t jobz, magma_int_t m, magma_int_t n, double* A,
    magma_int_t lda, double* s, double* U, magma_int_t ldu,
    double* Vh, magma_int_t ldvh, double* work, magma_int_t lwork,
    double *rwork, magma_int_t* iwork, magma_int_t* info) {
  (void)rwork; // unused
  MagmaStreamSyncGuard guard;
  magma_dgesdd(jobz, m, n, A, lda, s, U, ldu, Vh, ldvh, work, lwork, iwork, info);
  AT_CUDA_CHECK(cudaGetLastError());
}

template<>
void magmaSvd<float>(
    magma_vec_t jobz, magma_int_t m, magma_int_t n, float* A,
    magma_int_t lda, float* s, float* U, magma_int_t ldu,
    float* Vh, magma_int_t ldvh, float* work, magma_int_t lwork,
    float* rwork, magma_int_t* iwork, magma_int_t* info) {
  (void)rwork; // unused
  MagmaStreamSyncGuard guard;
  magma_sgesdd(jobz, m, n, A, lda, s, U, ldu, Vh, ldvh, work, lwork, iwork, info);
  AT_CUDA_CHECK(cudaGetLastError());
}

template<>
void magmaSvd<c10::complex<float>, float>(
    magma_vec_t jobz, magma_int_t m, magma_int_t n, c10::complex<float>* A,
    magma_int_t lda, float* s, c10::complex<float>* U, magma_int_t ldu,
    c10::complex<float>* Vh, magma_int_t ldvh, c10::complex<float>* work, magma_int_t lwork,
    float *rwork, magma_int_t* iwork, magma_int_t* info) {
  MagmaStreamSyncGuard guard;
  magma_cgesdd(jobz, m, n, reinterpret_cast<magmaFloatComplex*>(A), lda, s,
                reinterpret_cast<magmaFloatComplex*>(U), ldu,
                reinterpret_cast<magmaFloatComplex*>(Vh), ldvh,
                reinterpret_cast<magmaFloatComplex*>(work), lwork,
                rwork, iwork, info);
  AT_CUDA_CHECK(cudaGetLastError());
}

template<>
void magmaSvd<c10::complex<double>, double>(
    magma_vec_t jobz, magma_int_t m, magma_int_t n, c10::complex<double>* A,
    magma_int_t lda, double* s, c10::complex<double>* U, magma_int_t ldu,
    c10::complex<double>* Vh, magma_int_t ldvh, c10::complex<double>* work, magma_int_t lwork,
    double *rwork, magma_int_t* iwork, magma_int_t* info) {
  MagmaStreamSyncGuard guard;
  magma_zgesdd(jobz, m, n, reinterpret_cast<magmaDoubleComplex*>(A), lda, s,
                reinterpret_cast<magmaDoubleComplex*>(U), ldu,
                reinterpret_cast<magmaDoubleComplex*>(Vh), ldvh,
                reinterpret_cast<magmaDoubleComplex*>(work), lwork,
                rwork, iwork, info);
  AT_CUDA_CHECK(cudaGetLastError());
}

template<>
void magmaLuSolve<double>(
    magma_int_t n, magma_int_t nrhs, double* dA, magma_int_t ldda, magma_int_t* ipiv,
    double* dB, magma_int_t lddb, magma_int_t* info, magma_trans_t trans) {
  MagmaStreamSyncGuard guard;
  magma_dgetrs_gpu(trans, n, nrhs, dA, ldda, ipiv, dB, lddb, info);
  AT_CUDA_CHECK(cudaGetLastError());
}

template<>
void magmaLuSolve<float>(
    magma_int_t n, magma_int_t nrhs, float* dA, magma_int_t ldda, magma_int_t* ipiv,
    float* dB, magma_int_t lddb, magma_int_t* info, magma_trans_t trans) {
  MagmaStreamSyncGuard guard;
  magma_sgetrs_gpu(trans, n, nrhs, dA, ldda, ipiv, dB, lddb, info);
  AT_CUDA_CHECK(cudaGetLastError());
}

template<>
void magmaLuSolve<c10::complex<double>>(
    magma_int_t n, magma_int_t nrhs, c10::complex<double>* dA, magma_int_t ldda, magma_int_t* ipiv,
    c10::complex<double>* dB, magma_int_t lddb, magma_int_t* info, magma_trans_t trans) {
  MagmaStreamSyncGuard guard;
  magma_zgetrs_gpu(trans, n, nrhs, reinterpret_cast<magmaDoubleComplex*>(dA), ldda, ipiv, reinterpret_cast<magmaDoubleComplex*>(dB), lddb, info);
  AT_CUDA_CHECK(cudaGetLastError());
}

template<>
void magmaLuSolve<c10::complex<float>>(
    magma_int_t n, magma_int_t nrhs, c10::complex<float>* dA, magma_int_t ldda, magma_int_t* ipiv,
    c10::complex<float>* dB, magma_int_t lddb, magma_int_t* info, magma_trans_t trans) {
  MagmaStreamSyncGuard guard;
  magma_cgetrs_gpu(trans, n, nrhs, reinterpret_cast<magmaFloatComplex*>(dA), ldda, ipiv, reinterpret_cast<magmaFloatComplex*>(dB), lddb, info);
  AT_CUDA_CHECK(cudaGetLastError());
}

template<>
void magmaLuSolveBatched<double>(
    magma_int_t n, magma_int_t nrhs, double** dA_array, magma_int_t ldda, magma_int_t** dipiv_array,
    double** dB_array, magma_int_t lddb, magma_int_t& info,
    magma_int_t batchsize, const MAGMAQueue& magma_queue, magma_trans_t trans) {
  info = magma_dgetrs_batched(trans, n, nrhs, dA_array, ldda, dipiv_array, dB_array, lddb, batchsize, magma_queue.get_queue());
  AT_CUDA_CHECK(cudaGetLastError());
}

template<>
void magmaLuSolveBatched<float>(
    magma_int_t n, magma_int_t nrhs, float** dA_array, magma_int_t ldda, magma_int_t** dipiv_array,
    float** dB_array, magma_int_t lddb, magma_int_t& info,
    magma_int_t batchsize, const MAGMAQueue& magma_queue, magma_trans_t trans) {
 info = magma_sgetrs_batched(trans, n, nrhs, dA_array, ldda, dipiv_array, dB_array, lddb, batchsize, magma_queue.get_queue());
 AT_CUDA_CHECK(cudaGetLastError());
}

template<>
void magmaLuSolveBatched<c10::complex<double>>(
    magma_int_t n, magma_int_t nrhs, c10::complex<double>** dA_array, magma_int_t ldda, magma_int_t** dipiv_array,
    c10::complex<double>** dB_array, magma_int_t lddb, magma_int_t& info,
    magma_int_t batchsize, const MAGMAQueue& magma_queue, magma_trans_t trans) {
  info = magma_zgetrs_batched(trans, n, nrhs, reinterpret_cast<magmaDoubleComplex**>(dA_array), ldda, dipiv_array, reinterpret_cast<magmaDoubleComplex**>(dB_array), lddb, batchsize, magma_queue.get_queue());
  AT_CUDA_CHECK(cudaGetLastError());
}

template<>
void magmaLuSolveBatched<c10::complex<float>>(
    magma_int_t n, magma_int_t nrhs, c10::complex<float>** dA_array, magma_int_t ldda, magma_int_t** dipiv_array,
    c10::complex<float>** dB_array, magma_int_t lddb, magma_int_t& info,
    magma_int_t batchsize, const MAGMAQueue& magma_queue, magma_trans_t trans) {
 info = magma_cgetrs_batched(trans, n, nrhs, reinterpret_cast<magmaFloatComplex**>(dA_array), ldda, dipiv_array, reinterpret_cast<magmaFloatComplex**>(dB_array), lddb, batchsize, magma_queue.get_queue());
 AT_CUDA_CHECK(cudaGetLastError());
}

template<>
void magmaGels<float>(
    magma_trans_t trans, magma_int_t m, magma_int_t n, magma_int_t nrhs,
    float* dA, magma_int_t ldda, float* dB, magma_int_t lddb,
    float* hwork, magma_int_t lwork, magma_int_t* info) {
  MagmaStreamSyncGuard guard;
  magma_sgels_gpu(trans, m, n, nrhs,
      dA, ldda, dB, lddb,
      hwork, lwork, info);
  AT_CUDA_CHECK(cudaGetLastError());
}

template<>
void magmaGels<double>(
    magma_trans_t trans, magma_int_t m, magma_int_t n, magma_int_t nrhs,
    double* dA, magma_int_t ldda, double* dB, magma_int_t lddb,
    double* hwork, magma_int_t lwork, magma_int_t* info) {
  MagmaStreamSyncGuard guard;
  magma_dgels_gpu(trans, m, n, nrhs,
      dA, ldda, dB, lddb,
      hwork, lwork, info);
  AT_CUDA_CHECK(cudaGetLastError());
}

template<>
void magmaGels<c10::complex<float>>(
    magma_trans_t trans, magma_int_t m, magma_int_t n, magma_int_t nrhs,
    c10::complex<float>* dA, magma_int_t ldda, c10::complex<float>* dB, magma_int_t lddb,
    c10::complex<float>* hwork, magma_int_t lwork, magma_int_t* info) {
  MagmaStreamSyncGuard guard;
  magma_cgels_gpu(trans, m, n, nrhs,
      reinterpret_cast<magmaFloatComplex*>(dA), ldda,
      reinterpret_cast<magmaFloatComplex*>(dB), lddb,
      reinterpret_cast<magmaFloatComplex*>(hwork), lwork, info);
  AT_CUDA_CHECK(cudaGetLastError());
}

template<>
void magmaGels<c10::complex<double>>(
    magma_trans_t trans, magma_int_t m, magma_int_t n, magma_int_t nrhs,
    c10::complex<double>* dA, magma_int_t ldda, c10::complex<double>* dB, magma_int_t lddb,
    c10::complex<double>* hwork, magma_int_t lwork, magma_int_t* info) {
  MagmaStreamSyncGuard guard;
  magma_zgels_gpu(trans, m, n, nrhs,
      reinterpret_cast<magmaDoubleComplex*>(dA), ldda,
      reinterpret_cast<magmaDoubleComplex*>(dB), lddb,
      reinterpret_cast<magmaDoubleComplex*>(hwork), lwork, info);
  AT_CUDA_CHECK(cudaGetLastError());
}

namespace {

/*
  MAGMA can return errors both as a return value and in the info argument.
  The return value and info should always be identical.
  In general, the meaning is as given in this table.
  Predefined error codes are large negative numbers. Using the symbolic
  constants below is preferred, but the numeric values can be found in
  include/magma_types.h.

  Info                       |  Description
  -----------                |  -----------
  info = 0 (MAGMA_SUCCESS)   |  Successful exit
  info < 0, but small        |  For info = -i, the i-th argument had an illegal value
  info > 0                   |  Function-specific error such as singular matrix
  MAGMA_ERR_DEVICE_ALLOC     |  Could not allocate GPU device memory
  MAGMA_ERR_HOST_ALLOC       |  Could not allocate CPU host memory
  MAGMA_ERR_ILLEGAL_VALUE    |  An argument had an illegal value (deprecated; instead it should return -i to say the i-th argument was bad)
  MAGMA_ERR_INVALID_PTR      |  Can't free pointer
  MAGMA_ERR_NOT_IMPLEMENTED  |  Function or option not implemented
  MAGMA_ERR_NOT_SUPPORTED    |  Function or option not supported on the current architecture
*/
void checkMagmaInternalError(magma_int_t info, const std::string& magma_function_name) {
  // if info > 0 the error is function-specific, do nothing in this case
  TORCH_CHECK(info >= 0,
      "MAGMA error: ",
      magma_strerror(info),
      ", info = ", info,
      ", when calling ", magma_function_name);
}

magma_trans_t to_magma(TransposeType trans) {
  switch (trans) {
    case TransposeType::NoTranspose: return MagmaNoTrans;
    case TransposeType::Transpose: return MagmaTrans;
    case TransposeType::ConjTranspose: return MagmaConjTrans;
  }
  TORCH_INTERNAL_ASSERT(false, "Invalid transpose type");
}
} // anonymous namespace
#endif // AT_MAGMA_ENABLED()

#define ALLOCATE_ARRAY(name, type, size) \
  auto storage_##name = pin_memory<type>(size); \
  name = static_cast<type*>(storage_##name.data());

namespace {

template <typename scalar_t>
void apply_ldl_factor_magma(
    const Tensor& A,
    const Tensor& pivots,
    const Tensor& info,
    bool upper) {
#if !AT_MAGMA_ENABLED()
  TORCH_CHECK(
      false,
      "torch.linalg.ldl_factor: MAGMA library not found in "
      "compilation. Please rebuild with MAGMA.");
#else
  auto batch_size = batchCount(A);
  magma_int_t n = magma_int_cast(A.size(-2), "A.size(-2)");
  magma_int_t leading_dim = magma_int_cast(A.stride(-1), "A.stride(-1)");
  magma_uplo_t uplo = upper ? MagmaUpper : MagmaLower;

  auto a_stride = A.dim() > 2 ? A.stride(-3) : 0;
  auto pivots_stride = pivots.dim() > 1 ? pivots.stride(-2) : 0;

  auto a_data = A.data_ptr<scalar_t>();
  Tensor pivots_cpu =
      at::empty_like(pivots, pivots.options().device(kCPU).pinned_memory(true));
  auto pivots_data = pivots_cpu.data_ptr<magma_int_t>();
  Tensor info_cpu =
      at::empty_like(info, info.options().device(kCPU).pinned_memory(true));
  auto info_data = info_cpu.data_ptr<magma_int_t>();

  for (const auto i : c10::irange(batch_size)) {
    scalar_t* a_working_ptr = &a_data[i * a_stride];
    magma_int_t* pivots_working_ptr = &pivots_data[i * pivots_stride];
    magma_int_t* info_working_ptr = &info_data[i];
    magmaLdlHermitian<scalar_t>(
        uplo,
        n,
        a_working_ptr,
        leading_dim,
        pivots_working_ptr,
        info_working_ptr);
  }
  pivots.copy_(pivots_cpu);
  info.copy_(info_cpu);
#endif
}

void ldl_factor_magma(
    const Tensor& LD,
    const Tensor& pivots,
    const Tensor& info,
    bool upper,
    bool hermitian) {
  if (LD.is_complex()) {
    TORCH_CHECK(
        hermitian,
        "torch.linalg.ldl_factor: complex tensors with hermitian=False flag are not supported with MAGMA backend. ",
        "Currently preferred backend is ",
        at::globalContext().linalgPreferredBackend(),
        ", please set 'default' or 'cusolver' backend with torch.backends.cuda.preferred_linalg_library");
  }
  AT_DISPATCH_FLOATING_AND_COMPLEX_TYPES(
      LD.scalar_type(), "ldl_factor_magma", [&] {
        apply_ldl_factor_magma<scalar_t>(LD, pivots, info, upper);
      });
}

void ldl_factor_kernel(
    const Tensor& LD,
    const Tensor& pivots,
    const Tensor& info,
    bool upper,
    bool hermitian) {
  auto preferred_backend = at::globalContext().linalgPreferredBackend();
  switch (preferred_backend) {
    case at::LinalgBackend::Cusolver:
      return ldl_factor_cusolver(
          LD, pivots, info, upper, hermitian);
    case at::LinalgBackend::Magma:
      return ldl_factor_magma(LD, pivots, info, upper, hermitian);
    default:
    // By default use cusolver if available and magma otherwise.
    // If cusolver and magma 2.5.4+ are both available and hermitian=true,
    // call magma for complex inputs
#ifdef USE_CUSOLVER
#if AT_MAGMA_ENABLED() && (AT_MAGMA_VERSION >= 254)
      if (LD.is_complex() && hermitian) {
        return ldl_factor_magma(
            LD, pivots, info, upper, hermitian);
      }
#endif
      return ldl_factor_cusolver(
          LD, pivots, info, upper, hermitian);
#else
      return ldl_factor_magma(LD, pivots, info, upper, hermitian);
#endif
  }
}

void ldl_solve_kernel(
    const Tensor& LD,
    const Tensor& pivots,
    const Tensor& B,
    bool upper,
    bool hermitian) {
  // TODO: It should be possible to add the MAGMA backend for this function when using MAGMA 2.6.0
  // https://bitbucket.org/icl/magma/src/c703d112dcf19eb8c73676cef10888aa2ef73457/ReleaseNotes#lines-48
  if (LD.is_complex()) {
    TORCH_CHECK(
        !hermitian,
        "torch.linalg.ldl_solve: complex tensors with hermitian=True flag are not supported on CUDA.");
  }

  ldl_solve_cusolver(LD, pivots, B, upper);
}

} // anonymous namespace

REGISTER_CUDA_DISPATCH(ldl_factor_stub, &ldl_factor_kernel)
REGISTER_CUDA_DISPATCH(ldl_solve_stub, &ldl_solve_kernel)

// ~~~~~~~~~~~~~~~~~~~~~~~~~~~~~~~~~ inverse ~~~~~~~~~~~~~~~~~~~~~~~~~~~~~~~~~~~~

/*
Computes the inverse of n-by-n matrix 'self', it is saved to 'self_inv'.
'infos' is an int Tensor containing error codes for each matrix in the batched input.
'infos_lu' is for holding magmaLU errors, and 'infos_getri' is for holding magmaGetri errors
For more information see MAGMA's documentation for GETRI and GETRF routines.
*/
template <typename scalar_t>
static void apply_batched_inverse(Tensor& self, Tensor& self_inv, Tensor& infos_lu, Tensor& infos_getri) {
#if !AT_MAGMA_ENABLED()
AT_ERROR("inverse: MAGMA library not found in "
    "compilation. Please rebuild with MAGMA.");
#else
  auto self_data = self.data_ptr<scalar_t>();
  auto self_mat_stride = matrixStride(self);
  auto self_inv_data = self_inv.data_ptr<scalar_t>();
  auto self_inv_mat_stride = matrixStride(self_inv);

  auto infos_lu_data = infos_lu.data_ptr<magma_int_t>();
  auto infos_getri_data = infos_getri.data_ptr<magma_int_t>();

  magma_int_t batch_size = magma_int_cast(batchCount(self), "batchCount");
  // MAGMA does not work with batch_size == 0, let's return early in this case
  if (batch_size == 0) {
    return;
  }

  magma_int_t n = magma_int_cast(self.size(-2), "self.size(-2)");
  magma_int_t lda = std::max<magma_int_t>(1, n);

  magma_int_t* ipiv_data;
  magma_int_t** ipiv_array;
  scalar_t** self_array;
  scalar_t** self_inv_array;

  ALLOCATE_ARRAY(ipiv_data, magma_int_t, batch_size * lda);
  ALLOCATE_ARRAY(ipiv_array, magma_int_t*, batch_size);
  ALLOCATE_ARRAY(self_array, scalar_t*, batch_size);
  ALLOCATE_ARRAY(self_inv_array, scalar_t*, batch_size);

  // Set up the created arrays
  for (int64_t i = 0; i < batch_size; i++) {
    self_array[i] = &self_data[i * self_mat_stride];
    self_inv_array[i] = &self_inv_data[i * self_inv_mat_stride];
    ipiv_array[i] = &ipiv_data[i * n];
  }
  // magmaLuBatched leaves ipiv_data values unwritten for singular matrices.
  // Initialize to avoid memory access violations inside magma kernels (gh-51930).
  std::fill_n(ipiv_data, batch_size * n, 1);

  MAGMAQueue magma_queue(self.get_device());
  magmaLuBatched<scalar_t>(
    n, n, self_array, lda, ipiv_array, infos_lu_data,
    batch_size, magma_queue);

  constexpr int64_t batch_limit = 65535;
  // Compute as many batches of 65535 possible
  // The number of "mini"-batches are floor(batch_size / batch_limit)
  // and these cover floor(batch_size / batch_limit) * batch_limit matrix solves
  int64_t mini_batches = batch_size / batch_limit, mini_idx;
  for (mini_idx = 0; mini_idx < mini_batches * batch_limit; mini_idx += batch_limit) {
    scalar_t** self_array_cur = &self_array[mini_idx];
    scalar_t** self_inv_array_cur = &self_inv_array[mini_idx];
    magma_int_t** ipiv_array_cur = &ipiv_array[mini_idx];
    magma_int_t* info_array_cur_getri = &infos_getri_data[mini_idx];

    magmaGetriBatched<scalar_t>(
      n, self_array_cur, lda, ipiv_array_cur, self_inv_array_cur,
      lda, info_array_cur_getri, batch_limit, magma_queue);
  }

  // Compute whatever is left = batch_size - floor(batch_size / batch_limit) * batch_limit
  // which concisely is equal to batch_size % batch_limit
  if (batch_size % batch_limit != 0) {
    magmaGetriBatched<scalar_t>(
      n, &self_array[mini_idx], lda, &ipiv_array[mini_idx], &self_inv_array[mini_idx],
      lda, &infos_getri_data[mini_idx], batch_size % batch_limit, magma_queue);
  }
#endif
}

template <typename scalar_t>
static void apply_single_inverse(Tensor& self, Tensor& info_lu, Tensor& info_getri) {
#if !AT_MAGMA_ENABLED()
AT_ERROR("inverse: MAGMA library not found in "
    "compilation. Please rebuild with MAGMA.");
#else
  auto self_data = self.data_ptr<scalar_t>();
  magma_int_t n = magma_int_cast(self.size(-2), "self.size(-2)");
  magma_int_t lda = std::max<magma_int_t>(1, n);
  magma_int_t lwork = n * magmaGetriOptimalBlocksize<scalar_t>(n);

  // magmaLu and magmaGetri requires info argument to live on CPU
  // but info_lu and info_getri tensors are on the same device as self
  magma_int_t info_lu_cpu = 0;
  magma_int_t info_getri_cpu = 0;

  Tensor ipiv = at::empty({lda}, at::kInt);
  Tensor dwork = at::empty({lwork}, self.options());
  magmaLu<scalar_t>(n, n, self_data, lda, ipiv.data_ptr<magma_int_t>(), &info_lu_cpu);
  magmaGetri<scalar_t>(
    n, self_data, lda, ipiv.data_ptr<magma_int_t>(), dwork.data_ptr<scalar_t>(), lwork, &info_getri_cpu);
  info_lu.fill_(info_lu_cpu);
  info_getri.fill_(info_getri_cpu);
#endif
}


// This is a type dispatching helper function for 'apply_batched_inverse' and 'singleCheckErrors'
Tensor& _linalg_inv_out_helper_cuda_legacy(Tensor& result, Tensor& infos_lu, Tensor& infos_getri) {
  // assuming result is in column major order and contains the matrices to invert
  if (result.dim() > 2) {
    auto input_working_copy = cloneBatchedColumnMajor(result);
    AT_DISPATCH_FLOATING_AND_COMPLEX_TYPES(result.scalar_type(), "linalg_inv_out_cuda", [&]{
      apply_batched_inverse<scalar_t>(
        input_working_copy, result, infos_lu, infos_getri);
    });
  } else {
    AT_DISPATCH_FLOATING_AND_COMPLEX_TYPES(result.scalar_type(), "linalg_inv_out_cuda", [&]{
      apply_single_inverse<scalar_t>(result, infos_lu, infos_getri);
    });
  }
  return result;
}

// This is a MAGMA/cuSOLVER dispatching helper function
Tensor& _linalg_inv_out_helper_cuda(Tensor &result, Tensor& infos_lu, Tensor& infos_getri) {
  // This function calculates the inverse matrix in-place
  // result should be in column major order and contain matrices to invert
#ifdef USE_CUSOLVER
  auto preferred_backend = at::globalContext().linalgPreferredBackend();
  switch (preferred_backend) {
    case at::LinalgBackend::Cusolver:
      return _linalg_inv_out_helper_cuda_lib(result, infos_lu, infos_getri);  // cusolver or cublas
    case at::LinalgBackend::Magma:
      return _linalg_inv_out_helper_cuda_legacy(result, infos_lu, infos_getri);  // magma-cuda
    default:
      if (batchCount(result) <= 2 || !use_magma_) {
        return _linalg_inv_out_helper_cuda_lib(result, infos_lu, infos_getri);  // cusolver or cublas
      } else {
        return _linalg_inv_out_helper_cuda_legacy(result, infos_lu, infos_getri);  // magma-cuda
      }
  }
#else
  return _linalg_inv_out_helper_cuda_legacy(result, infos_lu, infos_getri);  // magma-cuda
#endif
  return result;
}

// ~~~~~~~~~~~~~~~~~~~~~~~~~~~~~~ cholesky_solve ~~~~~~~~~~~~~~~~~~~~~~~~~~~~~~~~~

template <typename scalar_t>
static void apply_cholesky_solve(Tensor& b, Tensor& A, bool upper, int64_t& info) {
#if !AT_MAGMA_ENABLED()
AT_ERROR("cholesky_solve: MAGMA library not found in "
    "compilation. Please rebuild with MAGMA.");
#else
  magma_uplo_t uplo = upper ? MagmaUpper : MagmaLower;

  auto A_data = A.data_ptr<scalar_t>();
  auto b_data = b.data_ptr<scalar_t>();
  magma_int_t n = magma_int_cast(A.size(-2), "A.size(-2)");
  magma_int_t lda = std::max<magma_int_t>(1, n);
  magma_int_t nrhs = magma_int_cast(b.size(-1), "b.size(-1)");

  int info_tmp = 0;
  if (b.dim() == 2) {
    magmaCholeskySolve<scalar_t>(uplo, n, nrhs, A_data, lda,
                                 b_data, lda, &info_tmp);
    info = info_tmp;
  } else {
    auto A_mat_stride = matrixStride(A);
    auto b_mat_stride = matrixStride(b);
    magma_int_t batch_size = magma_int_cast(batchCount(A), "batchCount");

    scalar_t** A_array;
    scalar_t** b_array;

    ALLOCATE_ARRAY(A_array, scalar_t*, batch_size);
    ALLOCATE_ARRAY(b_array, scalar_t*, batch_size);

    // Set up the created arrays
    for (int64_t i = 0; i < batch_size; i++) {
      A_array[i] = &A_data[i * A_mat_stride];
      b_array[i] = &b_data[i * b_mat_stride];
    }

    MAGMAQueue magma_queue(b.get_device());

    constexpr int64_t batch_limit = 65535;
    // Compute as many batches of 65535 possible
    // The number of "mini"-batches are floor(batch_size / batch_limit)
    // and these cover floor(batch_size / batch_limit) * batch_limit matrix solves
    int64_t mini_batches = batch_size / batch_limit, mini_idx;
    for (mini_idx = 0; mini_idx < mini_batches * batch_limit; mini_idx += batch_limit) {
      scalar_t** A_array_cur = &A_array[mini_idx];
      scalar_t** b_array_cur = &b_array[mini_idx];

      magmaCholeskySolveBatched<scalar_t>(
          uplo, n, nrhs, A_array_cur, lda, b_array_cur, lda,
          info_tmp, batch_limit, magma_queue);

      if (info_tmp != 0) {
        break;
      }
    }

    // Compute whatever is left = batch_size - floor(batch_size / batch_limit) * batch_limit
    // which concisely is equal to batch_size % batch_limit
    if (batch_size % batch_limit != 0 && info_tmp == 0) {
      magmaCholeskySolveBatched<scalar_t>(
          uplo, n, nrhs, &A_array[mini_idx], lda, &b_array[mini_idx], lda,
          info_tmp, batch_size % batch_limit, magma_queue);
    }

    info = info_tmp;
  }
#endif
}

Tensor _cholesky_solve_helper_cuda_magma(const Tensor& self, const Tensor& A, bool upper) {
  int64_t info = 0;
  auto self_working_copy = cloneBatchedColumnMajor(self);
  auto A_working_copy = cloneBatchedColumnMajor(A);
  AT_DISPATCH_FLOATING_AND_COMPLEX_TYPES(self.scalar_type(), "cholesky_solve_cuda", [&]{
    apply_cholesky_solve<scalar_t>(self_working_copy, A_working_copy, upper, info);
  });
  TORCH_CHECK(info == 0, "MAGMA cholesky_solve : invalid argument: ", -info);
  return self_working_copy;
}

// Todo: cusolverDn<T>potrsBatched only supports nrhs == 1 and does not have good performance.
//     Batched cholesky_solve is dispatched to magma.
Tensor _cholesky_solve_helper_cuda(const Tensor& self, const Tensor& A, bool upper) {
#ifdef USE_CUSOLVER
  auto preferred_backend = at::globalContext().linalgPreferredBackend();
  switch (preferred_backend) {
    case at::LinalgBackend::Cusolver:
      return _cholesky_solve_helper_cuda_cusolver(self, A, upper);
    case at::LinalgBackend::Magma:
      return _cholesky_solve_helper_cuda_magma(self, A, upper);
    default:
      if (batchCount(self) == 1 || !use_magma_) {
        return _cholesky_solve_helper_cuda_cusolver(self, A, upper);
      } else {
        return _cholesky_solve_helper_cuda_magma(self, A, upper);
      }
  }
#else
  return _cholesky_solve_helper_cuda_magma(self, A, upper);
#endif
}

// ~~~~~~~~~~~~~~~~~~~~~~~~~~~~~~~~~ cholesky ~~~~~~~~~~~~~~~~~~~~~~~~~~~~~~~~~~~~

template <typename scalar_t>
static void apply_cholesky(const Tensor& self, bool upper, const Tensor& info) {
#if !AT_MAGMA_ENABLED()
  TORCH_CHECK(
      false,
      "Calling torch.linalg.cholesky on a CUDA tensor requires compiling ",
      "PyTorch with MAGMA. Please use PyTorch built with MAGMA support.");
#else
  magma_uplo_t uplo = upper ? MagmaUpper : MagmaLower;

  auto self_data = self.data_ptr<scalar_t>();
  magma_int_t n = magma_int_cast(self.size(-2), "self.size(-2)");
  auto lda = std::max<magma_int_t>(1, n);

  if (self.dim() == 2) {
    // magmaCholesky requires info to be on CPU
    magma_int_t info_cpu = 0;
    magmaCholesky<scalar_t>(uplo, n, self_data, lda, &info_cpu);
    info.fill_(info_cpu);
  } else {
    TORCH_INTERNAL_ASSERT(info.is_cuda());
    auto info_data = info.data_ptr<magma_int_t>();

    // magmaCholeskyBatched supports only upper=false
    uplo = MagmaLower;

    auto self_mat_stride = matrixStride(self);
    magma_int_t batch_size = magma_int_cast(batchCount(self), "batchCount");

    scalar_t** self_array;

    ALLOCATE_ARRAY(self_array, scalar_t*, batch_size);

    // Set up the created arrays
    for (int64_t i = 0; i < batch_size; i++) {
      self_array[i] = &self_data[i * self_mat_stride];
    }

    MAGMAQueue magma_queue(self.get_device());

    // Compute as many batches of 262140 possible
    // 262140 is the size of the largest batch of matrices that can be run with
    // violating maximum kernel configuration
    // For complex input the batch limit is 65535 (determined experimentally, see https://github.com/pytorch/pytorch/pull/47047#discussion_r516086923 for more information)
    int64_t batch_limit = self.is_complex() ? 65535 : 262140;

    for (int64_t mini_idx = 0; mini_idx < batch_size; mini_idx += batch_limit) {
      int64_t nbatches = std::min(batch_limit, batch_size - mini_idx);
      scalar_t** self_array_cur = &self_array[mini_idx];
      magma_int_t* info_array_cur = &info_data[mini_idx];

      magmaCholeskyBatched<scalar_t>(
        uplo, n, self_array_cur, lda, info_array_cur, nbatches, magma_queue);
    }
  }
#endif
}

void cholesky_helper_magma(const Tensor& input, bool upper, const Tensor& info) {
  Tensor result = input;
  if (input.dim() > 2) {
    // MAGMA's batched cholesky operator has an off-by-one error causing IMA
    // (see https://github.com/pytorch/pytorch/issues/42666). This code is based
    // on the #cloneBatchedColumnMajor function however it pads the input with
    // one extra element utilizing the fact that the resize_as_ method preserves
    // the storage even if it's larger than the new sizes. This way if MAGMA
    // reads off bounds it will still be valid user memory.
    result = at::empty(input.numel() + 1, input.options());
    result.resize_as_(input).transpose_(-2, -1);
    TORCH_INTERNAL_ASSERT_DEBUG_ONLY(result.mT().is_contiguous());

    // batched MAGMA doesn't support upper=true
    // we transpose and conjugate the input as a workaround
    result.copy_(upper ? input.mH() : input);
  }

  AT_DISPATCH_FLOATING_AND_COMPLEX_TYPES(
    input.scalar_type(), "cholesky_cuda", [&] {
      apply_cholesky<scalar_t>(result, upper, info);
    });

  if (input.dim() > 2) {
    // if upper=true we need to tranpose and conjugate the result tensor
    // because the cholesky decomposition is stored in the lower triangular part
    if (upper) {
      input.copy_(result.mH());
    } else {
      input.copy_(result);
    }
  }
}

static void cholesky_kernel(const Tensor& input, const Tensor& info, bool upper) {
#ifdef USE_CUSOLVER
  auto preferred_backend = at::globalContext().linalgPreferredBackend();
  switch (preferred_backend) {
    case at::LinalgBackend::Cusolver:
      cholesky_helper_cusolver(input, upper, info);
      break;
    case at::LinalgBackend::Magma:
      cholesky_helper_magma(input, upper, info);
      break;
    default:
      if (batchCount(input) == 1 || !use_magma_ || use_cusolver_potrf_batched_) {
        cholesky_helper_cusolver(input, upper, info);
      } else {
        cholesky_helper_magma(input, upper, info);
      }
  }
#else
  cholesky_helper_magma(input, upper, info);
#endif // USE_CUSOLVER
}

REGISTER_CUDA_DISPATCH(cholesky_stub, &cholesky_kernel)

// ~~~~~~~~~~~~~~~~~~~~~~~~~~~~~~~~~ cholesky_inverse ~~~~~~~~~~~~~~~~~~~~~~~~~~~~~~~~~~~~

/*
Computes the inverse of a symmetric (Hermitian) positive-definite matrix n-by-n matrix 'input' using the Cholesky solver
This is an in-place routine, content of 'input' is overwritten.
'infos' is an int Tensor containing error codes for each matrix in the batched input.
MAGMA requires 'infos' to reside in CPU memory.
For more information see MAGMA's documentation for POTRS routine.
*/
template <typename scalar_t>
static void apply_cholesky_inverse(Tensor& input, Tensor& infos, bool upper) {
#if !AT_MAGMA_ENABLED()
  TORCH_CHECK(false, "cholesky_inverse: MAGMA library not found in compilation. Please rebuild with MAGMA.");
#else
  // magmaCholeskyInverse (magma_dpotri_gpu) is slow because internally
  // it transfers data several times between GPU and CPU and calls lapack routine on CPU
  // using magmaCholeskySolveBatched is a lot faster
  // note that magmaCholeskySolve is also slow

  // 'input' is modified in-place we need to clone it and replace with a diagonal matrix
  // for apply_cholesky_solve
  auto input_working_copy = cloneBatchedColumnMajor(input);

  // 'input' tensor has to be a batch of diagonal matrix
  input.fill_(0);
  input.diagonal(/*offset=*/0, /*dim1=*/-2, /*dim2=*/-1).fill_(1);

  Tensor result_u, input_u;
  if (input.dim() == 2) {
    // unsqueezing here so that the batched version is used
    result_u = input.unsqueeze(0);
    input_u = input_working_copy.unsqueeze(0);
  } else {
    result_u = input;
    input_u = input_working_copy;
  }

  // magma's potrs_batched doesn't take matrix-wise array of ints as an 'info' argument
  // it returns a single 'magma_int_t'
  // if info = 0 the operation is successful, if info = -i, the i-th parameter had an illegal value.
  int64_t info_tmp = 0;
  apply_cholesky_solve<scalar_t>(result_u, input_u, upper, info_tmp);
  infos.fill_(info_tmp);
#endif
}

// This is a type dispatching helper function for 'apply_cholesky_inverse'
Tensor& cholesky_inverse_kernel_impl_magma(Tensor &result, Tensor& infos, bool upper) {
  AT_DISPATCH_FLOATING_AND_COMPLEX_TYPES(result.scalar_type(), "cholesky_inverse_out_cuda", [&]{
    apply_cholesky_inverse<scalar_t>(result, infos, upper);
  });
  return result;
}

Tensor& cholesky_inverse_kernel_impl(Tensor &result, Tensor& infos, bool upper) {
  // This function calculates the inverse matrix in-place
  // result should be in column major order and contain matrices to invert
  // the content of result is overwritten by 'apply_cholesky_inverse'
#ifdef USE_CUSOLVER
  auto preferred_backend = at::globalContext().linalgPreferredBackend();
  switch (preferred_backend) {
    case at::LinalgBackend::Cusolver:
      return cholesky_inverse_kernel_impl_cusolver(result, infos, upper);
    case at::LinalgBackend::Magma:
      return cholesky_inverse_kernel_impl_magma(result, infos, upper);
    default:
      if (batchCount(result) == 1 ||
          !use_magma_) {
        return cholesky_inverse_kernel_impl_cusolver(result, infos, upper);
      } else {
        return cholesky_inverse_kernel_impl_magma(result, infos, upper);
      }
  }
#else
  return cholesky_inverse_kernel_impl_magma(result, infos, upper);
#endif

}

REGISTER_CUDA_DISPATCH(cholesky_inverse_stub, &cholesky_inverse_kernel_impl);

// ~~~~~~~~~~~~~~~~~~~~~~~~~~~~~~~~~~~~~ lu ~~~~~~~~~~~~~~~~~~~~~~~~~~~~~~~~~~~~~~

/*
  Computes the LU decomposition of a m×n matrix or batch of matrices in 'input' tensor.
  This is an in-place routine, content of 'input', 'pivots', and 'infos' is overwritten.
  This is a "looped" variant for calling single input MAGMA function on batched input.

  Args:
  * `input` - [in] the input matrix for LU decomposition
              [out] the LU decomposition
  * `pivots` - [out] the pivot indices
  * `infos` - [out] error codes, positive values indicate singular matrices
  * `compute_pivots` - controls whether LU is computed with or without pivoting

  For further details, please see the MAGMA documentation for magma_dgetrf_gpu.
*/
template <typename scalar_t>
static void apply_lu_factor_looped_magma(const Tensor& input, const Tensor& pivots, const Tensor& infos, bool compute_pivots) {
#if !AT_MAGMA_ENABLED()
  // This should never be thrown if the calling functions are correct.
  AT_ERROR("linalg.lu_factor: PyTorch was not compiled with MAGMA support.");
#else
  // magmaLu and magmaLuNoPiv require infos and pivots tensor to be on CPU
  // the data is later copied back to the appropriate output tensor
  Tensor infos_cpu = at::empty_like(infos, infos.options().device(kCPU).pinned_memory(true));

  auto input_data = input.data_ptr<scalar_t>();
  auto infos_data = infos_cpu.data_ptr<magma_int_t>();
  auto input_matrix_stride = matrixStride(input);
  auto pivots_stride = pivots.size(-1);
  auto batch_size = batchCount(input);
  magma_int_t m = magma_int_cast(input.size(-2), "m");
  magma_int_t n = magma_int_cast(input.size(-1), "n");
  auto leading_dimension = std::max<magma_int_t>(1, m);

  if (compute_pivots) {
    Tensor pivots_cpu = at::empty_like(pivots, pivots.options().device(kCPU).pinned_memory(true));
    auto pivots_data = pivots_cpu.data_ptr<magma_int_t>();
    for (decltype(batch_size) i = 0; i < batch_size; i++) {
      scalar_t* input_working_ptr = &input_data[i * input_matrix_stride];
      int* pivots_working_ptr = &pivots_data[i * pivots_stride];
      int* infos_working_ptr = &infos_data[i];
      magmaLu<scalar_t>(m, n, input_working_ptr, leading_dimension, pivots_working_ptr, infos_working_ptr);
    }
    pivots.copy_(pivots_cpu);
  } else {
    for (decltype(batch_size) i = 0; i < batch_size; i++) {
      scalar_t* input_working_ptr = &input_data[i * input_matrix_stride];
      int* infos_working_ptr = &infos_data[i];
      magmaLuNoPiv<scalar_t>(m, n, input_working_ptr, leading_dimension, infos_working_ptr);
    }
  }
  infos.copy_(infos_cpu);
#endif
}

/*
  Computes the LU decomposition of a m×n matrix or batch of matrices in 'input' tensor.
  This is an in-place routine, content of 'input', 'pivots', and 'infos' is overwritten.
  This is a specialized batched variant, it is expected to be faster than the "looped" version only for small inputs.

  Args:
  * `input` - [in] the input matrix for LU decomposition
              [out] the LU decomposition
  * `pivots` - [out] the pivot indices
  * `infos` - [out] error codes, positive values indicate singular matrices
  * `compute_pivots` - controls whether LU is computed with or without pivoting

  For further details, please see the MAGMA documentation for magma_dgetrf_batched.
*/
template <typename scalar_t>
static void apply_lu_factor_batched_magma(const Tensor& input, const Tensor& pivots, const Tensor& infos, bool compute_pivots) {
#if !AT_MAGMA_ENABLED()
  TORCH_CHECK(
      false,
      "Calling linalg.lu_factor on a CUDA tensor requires compiling ",
      "PyTorch with MAGMA. Please rebuild with MAGMA.");
#else
  // There is a bug in lu_factor_batched_magma in MAGMA < 2.5.2, see
  // https://bitbucket.org/icl/magma/issues/13/getrf_batched-kernel-produces-nans-on
  std::tuple<magma_int_t, magma_int_t, magma_int_t> version;
  magma_version(&std::get<0>(version), &std::get<1>(version), &std::get<2>(version));
  const bool magma_batched_buggy = version < std::make_tuple<magma_int_t, magma_int_t, magma_int_t>(2, 5, 2);
  TORCH_CHECK(!magma_batched_buggy, "linalg.lu_factor has buggs on MAGMA < 2.5.2. Please update your MAGMA version to a newer one.");

  auto input_data = input.data_ptr<scalar_t>();
  auto infos_data = infos.data_ptr<magma_int_t>();
  auto input_matrix_stride = matrixStride(input);
  magma_int_t batch_size = magma_int_cast(batchCount(input), "batchCount");

  magma_int_t m = magma_int_cast(input.size(-2), "m");
  magma_int_t n = magma_int_cast(input.size(-1), "n");
  auto leading_dimension = std::max<magma_int_t>(1, m);

  scalar_t** input_array;
  ALLOCATE_ARRAY(input_array, scalar_t*, batch_size);

  // Set up array of pointers to matrices
  for (int64_t i = 0; i < batch_size; i++) {
    input_array[i] = &input_data[i * input_matrix_stride];
  }

  MAGMAQueue magma_queue(input.get_device());

  if (compute_pivots) {
    auto pivots_data = pivots.data_ptr<magma_int_t>();
    auto pivots_stride = pivots.size(-1);
    // fill pivots with ones to avoid memory access violations inside magma kernels
    // magmaLuBatched might not set the values for it
    // see https://github.com/pytorch/pytorch/pull/53064
    pivots.fill_(1);
    magma_int_t** pivots_array;
    ALLOCATE_ARRAY(pivots_array, magma_int_t*, batch_size);
    for (int64_t i = 0; i < batch_size; i++) {
      pivots_array[i] = &pivots_data[i * pivots_stride];
    }
    magmaLuBatched<scalar_t>(m, n, input_array, leading_dimension, pivots_array, infos_data, batch_size, magma_queue);
  } else {
    magmaLuNoPivBatched<scalar_t>(m, n, input_array, leading_dimension, infos_data, batch_size, magma_queue);
  }

  // block CPU until all operations on the queue are finished
  // this explicit sync prevents garbage results from the subsequent magmaLuSolveBatched call from a different queue
  magma_queue_sync(magma_queue.get_queue());
#endif
}

static void lu_factor_looped_magma(const Tensor& input, const Tensor& pivots, const Tensor& infos, bool compute_pivots) {
  AT_DISPATCH_FLOATING_AND_COMPLEX_TYPES(input.scalar_type(), "lu_factor_magma_looped", [&]{
    apply_lu_factor_looped_magma<scalar_t>(input, pivots, infos, compute_pivots);
  });
}

static void lu_factor_batched_magma(const Tensor& input, const Tensor& pivots, const Tensor& infos, bool compute_pivots) {
  AT_DISPATCH_FLOATING_AND_COMPLEX_TYPES(input.scalar_type(), "lu_factor_magma_batched", [&]{
    apply_lu_factor_batched_magma<scalar_t>(input, pivots, infos, compute_pivots);
  });
}

static void lu_factor(const Tensor& input, const Tensor& pivots, const Tensor& infos, bool compute_pivots) {
  auto batch_size = batchCount(input);
  (void) batch_size; // Silence unused warning in some builds
  auto m = input.size(-2);
  auto n = input.size(-1);

  const auto lu_factor_magma = [batch_size](const Tensor& input, const Tensor& pivots, const Tensor& infos, const bool compute_pivots) {
    if (batch_size == 1) {
      lu_factor_looped_magma(input, pivots, infos, compute_pivots);
    } else {
      lu_factor_batched_magma(input, pivots, infos, compute_pivots);
    }
  };

  const auto preferred_backend = at::globalContext().linalgPreferredBackend();
#ifdef USE_CUSOLVER
  const auto lu_factor_cusolver = [batch_size, m, n](const Tensor& input, const Tensor& pivots, const Tensor& infos, bool compute_pivots) {
    if (batch_size == 1 || m != n || m >= 512) {
      lu_factor_looped_cusolver(input, pivots, infos, compute_pivots);
    } else {
      lu_factor_batched_cublas(input, pivots, infos, compute_pivots);
    }
  };

  if (preferred_backend == at::LinalgBackend::Cusolver) {
    lu_factor_cusolver(input, pivots, infos, compute_pivots);
  } else
#endif // ifdef USE_CUSOLVER
  if (preferred_backend == at::LinalgBackend::Magma) {
    lu_factor_magma(input, pivots, infos, compute_pivots);
  } else {  // preferred backend == default
#ifdef USE_CUSOLVER
#if AT_MAGMA_ENABLED()
    // If magma batched is buggy, we use cusolver
    // otherwise, lu_factor just works for square matrices, for non-square matrices magma batched is the fastest
    // otherwise (i.e. for square matrices), we choose between cusolver and magma using a heuristic
    if (m == n && (batch_size == 1 || m <= 16 || (m <= 128 && batch_size <= 16))) {
      lu_factor_cusolver(input, pivots, infos, compute_pivots);
    } else {
      lu_factor_batched_magma(input, pivots, infos, compute_pivots);
    }
#else // USE_CUSOLVER && !AT_MAGMA_ENABLED
    lu_factor_cusolver(input, pivots, infos, compute_pivots);
#endif
#else // !USE_CUSOLVER
    lu_factor_magma(input, pivots, infos, compute_pivots);
#endif
  }

  // We return the trivial permutation of pivots starting with 1 (FORTRAN indexing)
  if (!compute_pivots) {
    auto k = std::min(input.size(-2), input.size(-1));
    auto pivots_tmp = at::arange(1, k + 1, input.options().dtype(at::kInt));
    pivots.copy_(pivots_tmp);
  }
}

REGISTER_CUDA_DISPATCH(lu_factor_stub, &lu_factor);

// ~~~~~~~~~~~~~~~~~~~~~~~~~~~~~ triangular_solve ~~~~~~~~~~~~~~~~~~~~~~~~~~~~~~~~

template <typename scalar_t>
static void apply_triangular_solve_batched_magma(const Tensor& A, const Tensor& b, bool left, bool upper, TransposeType transpose, bool unitriangular) {
#if !AT_MAGMA_ENABLED()
AT_ERROR("triangular_solve: MAGMA library not found in "
         "compilation. Please rebuild with MAGMA.");
#else
  magma_uplo_t uplo = upper ? MagmaUpper : MagmaLower;
  magma_trans_t trans = to_magma(transpose);
  magma_diag_t diag = unitriangular ? MagmaUnit : MagmaNonUnit;
  magma_side_t side = left ? MagmaLeft : MagmaRight;

  auto A_data = A.data_ptr<scalar_t>();
  auto b_data = b.data_ptr<scalar_t>();
  // This allows to pass rectangular A and b when left = True
  magma_int_t m = magma_int_cast(left ? A.size(-1) : b.size(-2), "m");
  magma_int_t n = magma_int_cast(b.size(-1), "n");
  // magma returns early if m <= 0 || n <= 0 for magmaTriangularSolveBatched
  // magmaTriangularSolve is calling cuBLAS and it prints
  // ** On entry to DTRSM  parameter number 9 had an illegal value
  // so let's use proper lda parameter here
  magma_int_t lda = std::max<magma_int_t>(1, A.size(-2));
  magma_int_t ldb = std::max<magma_int_t>(1, b.size(-2));
  magma_int_t batch_size = magma_int_cast(batchCount(A), "batch_size");

  auto A_mat_stride = matrixStride(A);
  auto b_mat_stride = matrixStride(b);

  scalar_t** A_array;
  scalar_t** b_array;

  ALLOCATE_ARRAY(A_array, scalar_t*, batch_size);
  ALLOCATE_ARRAY(b_array, scalar_t*, batch_size);

  // Set up the created arrays
  for (int64_t i = 0; i < batch_size; i++) {
    A_array[i] = &A_data[i * A_mat_stride];
    b_array[i] = &b_data[i * b_mat_stride];
  }

  MAGMAQueue magma_queue(b.get_device());

  constexpr int64_t batch_limit = 65535;
  // Compute as many batches of 65535 as possible
  // The number of "mini"-batches are floor(batch_size / batch_limit)
  // and these cover floor(batch_size / batch_limit) * batch_limit matrix solves
  int64_t mini_batches = batch_size / batch_limit;
  int64_t mini_idx; // this is outside the loop because it is used for the case batch_size % batch_limit != 0
  for (mini_idx = 0; mini_idx < mini_batches * batch_limit; mini_idx += batch_limit) {
    scalar_t** A_array_cur = &A_array[mini_idx];
    scalar_t** b_array_cur = &b_array[mini_idx];

    magmaTriangularSolveBatched<scalar_t>(
        side, uplo, trans, diag, m, n, A_array_cur,
        lda, b_array_cur, ldb, batch_limit, magma_queue);
  }

  // Compute whatever is left = batch_size - floor(batch_size / batch_limit) * batch_limit
  // which concisely is equal to batch_size % batch_limit
  if (batch_size % batch_limit != 0) {
    magmaTriangularSolveBatched<scalar_t>(
        side, uplo, trans, diag, m, n, &A_array[mini_idx],
        lda, &b_array[mini_idx], ldb, batch_size % batch_limit, magma_queue);
  }
#endif
}

void triangular_solve_batched_magma(const Tensor& A, const Tensor& B, bool left, bool upper, TransposeType transpose, bool unitriangular) {
  AT_DISPATCH_FLOATING_AND_COMPLEX_TYPES(A.scalar_type(), "triangular_solve_cuda", [&]{
    apply_triangular_solve_batched_magma<scalar_t>(A, B, left, upper, transpose, unitriangular);
  });
}

void triangular_solve_kernel(const Tensor& A, const Tensor& B, bool left, bool upper, TransposeType transpose, bool unitriangular) {
  // For batches smaller than 8 and matrix sizes larger than 64x64 cuBLAS forloop is faster than batched version
  if (batchCount(A) <= 8 && A.size(-1) >= 64) {
    triangular_solve_cublas(A, B, left, upper, transpose, unitriangular);
  } else {
#if !AT_MAGMA_ENABLED()
    triangular_solve_batched_cublas(A, B, left, upper, transpose, unitriangular);
#else
    // cuBLAS batched is faster than MAGMA batched up until 512x512, after that MAGMA is faster
    if (A.size(-1) <= 512) {
      triangular_solve_batched_cublas(A, B, left, upper, transpose, unitriangular);
    } else {
      triangular_solve_batched_magma(A, B, left, upper, transpose, unitriangular);
    }
#endif // AT_MAGMA_ENABLED()
  }
}

REGISTER_CUDA_DISPATCH(triangular_solve_stub, &triangular_solve_kernel);

// ~~~~~~~~~~~~~~~~~~~~~~~~~~~~~~~~~~~~ orgqr ~~~~~~~~~~~~~~~~~~~~~~~~~~~~~~~~~~~~

Tensor& orgqr_kernel_impl(Tensor& result, const Tensor& tau) {
  // TODO: It is possible to implement efficient batched orgqr for small tau (tau.size(-1) <= 32)
  // using MAGMA, however it fails on Windows because of some illegal memory reads inside MAGMA.
  // See discussions in https://github.com/pytorch/pytorch/pull/51348 for comparison of cuSOLVER-MAGMA
  // and Windows failure.
  // For reference here is the MAGMA-based implementation: https://gist.github.com/IvanYashchuk/2db50002c9d3c1462ff769e6410ad983
#if defined(USE_CUSOLVER)
  return orgqr_helper_cusolver(result, tau); // cusolver
#else
  TORCH_CHECK(false, "Calling torch.orgqr on a CUDA tensor requires compiling ",
    "PyTorch with cuSOLVER. Please use PyTorch built with cuSOLVER support.");
#endif
}

REGISTER_CUDA_DISPATCH(orgqr_stub, &orgqr_kernel_impl);

void ormqr_kernel(const Tensor& input, const Tensor& tau, const Tensor& other, bool left, bool transpose) {
#if defined(USE_CUSOLVER)
  ormqr_cusolver(input, tau, other, left, transpose);
#else
  TORCH_CHECK(false,
      "Calling torch.ormqr on a CUDA tensor requires compiling ",
      "PyTorch with cuSOLVER. Please use PyTorch built with cuSOLVER support.");
#endif
}

REGISTER_CUDA_DISPATCH(ormqr_stub, &ormqr_kernel);

// ~~~~~~~~~~~~~~~~~~~~~~~~~~~~~~~~~~~~ qr ~~~~~~~~~~~~~~~~~~~~~~~~~~~~~~~~~~~~~~~

template <typename scalar_t>
static void apply_geqrf(const Tensor& input, const Tensor& tau) {
#if !AT_MAGMA_ENABLED()
  TORCH_CHECK(
    false,
    "Calling torch.geqrf on a CUDA tensor requires compiling ",
    "PyTorch with MAGMA. Please use PyTorch built with MAGMA support.");
#else

  magma_int_t m = magma_int_cast(input.size(-2), "m");
  magma_int_t n = magma_int_cast(input.size(-1), "n");

  auto input_data = input.data_ptr<scalar_t>();
  auto input_matrix_stride = matrixStride(input);
  auto tau_stride = tau.size(-1);
  auto batch_size = batchCount(input);
  auto lda = std::max<int>(1, m);

  // magmaGeqrf uses a hybrid CPU-GPU algorithm to compute the elementary reflectors.
  // The driver routine geqrf2_gpu accepts a tensor on the CPU for elementary reflectors.
  Tensor tau_cpu = at::empty(tau.sizes(), tau.options().device(at::kCPU).pinned_memory(true));
  scalar_t* tau_data = tau_cpu.data_ptr<scalar_t>();
  scalar_t* work_data = nullptr; // workspace is not needed for geqrf2_gpu

  magma_int_t info = 0;
  for (int64_t i = 0; i < batch_size; i++) {
    scalar_t* input_working_ptr = &input_data[i * input_matrix_stride];
    scalar_t* tau_working_ptr = &tau_data[i * tau_stride];

    // now compute the actual QR and tau
    // MAGMA's geqrf2_gpu function is used, this version has LAPACK-complaint arguments.
    magmaGeqrf<scalar_t>(m, n, input_working_ptr, lda, tau_working_ptr, work_data, &info, /*is_v2=*/true);
    checkMagmaInternalError(info, "geqrf");
  }
  tau.copy_(tau_cpu, /*non_blocking=*/true);
#endif
}

// This is a type dispatching helper function for 'apply_geqrf'
void geqrf_magma(const Tensor& input, const Tensor& tau) {
  AT_DISPATCH_FLOATING_AND_COMPLEX_TYPES(input.scalar_type(), "geqrf_magma", [&]{
    apply_geqrf<scalar_t>(input, tau);
  });
}

void geqrf_kernel(const Tensor& input, const Tensor& tau) {
#ifdef CUDART_VERSION
  auto geqrf_cusolver_backend = [](const Tensor& input, const Tensor& tau) {
    #if defined(USE_CUSOLVER)
      // For the benchmarks see
      // https://github.com/pytorch/pytorch/pull/56253#discussion_r622851107
      if (input.size(-2) <= 256 && batchCount(input) >= std::max<int64_t>(2, input.size(-2) / 16)) {
        return geqrf_batched_cublas(input, tau);
      } else {
        return geqrf_cusolver(input, tau);
      }
    #endif
      return geqrf_batched_cublas(input, tau);
  };

  auto preferred_backend = at::globalContext().linalgPreferredBackend();
  switch (preferred_backend) {
  // TODO Investigate whether the following magma bug is still occuring.
  // It may be the case that geqrf followed by orgqr is wrong for the magma backend
  // geqrf_magma currently uses geqrf2_gpu
  //
  // We require to perform ?geqrf_gpu again due to this bug in MAGMA:
  // - ?geqrf_gpu allows fast computation of Q via ?orgqr_gpu, but doesn't give R properly.
  // - ?geqrf2_gpu gives correct R, but doesn't allow computation of Q via ?orgqr_gpu
  // Refer to the below link for more details:
  // http://icl.cs.utk.edu/magma/forum/viewtopic.php?f=2&t=1015&p=2800&hilit=geqrf_gpu#p2800
    case at::LinalgBackend::Magma:
      return geqrf_magma(input, tau);
    case at::LinalgBackend::Cusolver:
    default:
      return geqrf_cusolver_backend(input, tau);
  }
#else
  return geqrf_magma(input, tau);
#endif
}

REGISTER_CUDA_DISPATCH(geqrf_stub, &geqrf_kernel);

// ~~~~~~~~~~~~~~~~~~~~~~~~~~~~~~~~~~ symeig ~~~~~~~~~~~~~~~~~~~~~~~~~~~~~~~~~~~~~

template <typename scalar_t>
static void apply_magma_eigh(const Tensor& values, const Tensor& vectors, const Tensor& infos, bool upper, bool compute_eigenvectors) {
#if !AT_MAGMA_ENABLED()
  TORCH_CHECK(
    false,
    "Calling torch.linalg.eigh/eigvalsh on a CUDA tensor requires compiling ",
    "PyTorch with MAGMA. Please use PyTorch built with MAGMA support.");
#else
  TORCH_INTERNAL_ASSERT_DEBUG_ONLY(values.device() == kCPU);
  TORCH_INTERNAL_ASSERT_DEBUG_ONLY(infos.device() == kCPU);

  using value_t = typename c10::scalar_value_type<scalar_t>::type;

  magma_uplo_t uplo = upper ? MagmaUpper : MagmaLower;
  magma_vec_t jobz = compute_eigenvectors ? MagmaVec : MagmaNoVec;

  magma_int_t n = magma_int_cast(vectors.size(-1), "n");
  auto lda = std::max<magma_int_t>(1, n);
  auto batch_size = batchCount(vectors);

  auto vectors_stride = matrixStride(vectors);
  auto values_stride = values.size(-1);

  auto vectors_data = vectors.data_ptr<scalar_t>();
  auto values_data = values.data_ptr<value_t>();
  auto infos_data = infos.data_ptr<magma_int_t>();

  scalar_t* wA;
  ALLOCATE_ARRAY(wA, scalar_t, lda * lda);

  // Run once, first to get the optimum work sizes.
  // Since we deal with batches of matrices with the same dimensions, doing this outside
  // the loop saves (batch_size - 1) workspace queries which would provide the same result
  // and (batch_size - 1) calls to allocate and deallocate workspace using at::empty()
  magma_int_t lwork = -1;
  scalar_t wkopt;
  magma_int_t liwork = -1;
  magma_int_t iwkopt;
  magma_int_t lrwork = -1;
  value_t rwkopt;
  magmaSyevd<scalar_t, value_t>(jobz, uplo, n, vectors_data, lda, values_data,
    wA, lda, &wkopt, lwork, &rwkopt, lrwork, &iwkopt, liwork, infos_data);

  scalar_t* work;
  magma_int_t* iwork;
  lwork = magma_int_cast(std::max<int64_t>(1, real_impl<scalar_t, value_t>(wkopt)), "work_size");
  liwork = magma_int_cast(std::max<int64_t>(1, iwkopt), "iwork_size");
  ALLOCATE_ARRAY(work, scalar_t, lwork);
  ALLOCATE_ARRAY(iwork, magma_int_t, liwork);

  value_t* rwork = nullptr;
  c10::Storage storage_rwork;
  if (vectors.is_complex()) {
    lrwork = magma_int_cast(std::max<int64_t>(1, rwkopt), "rwork_size");
    storage_rwork = pin_memory<value_t>(lrwork);
    rwork = static_cast<value_t*>(storage_rwork.data());
  }

  for (decltype(batch_size) i = 0; i < batch_size; i++) {
    scalar_t* vectors_working_ptr = &vectors_data[i * vectors_stride];
    value_t* values_working_ptr = &values_data[i * values_stride];
    magma_int_t* info_working_ptr = &infos_data[i];
    magmaSyevd<scalar_t, value_t>(jobz, uplo, n, vectors_working_ptr, lda, values_working_ptr,
      wA, lda, work, lwork, rwork, lrwork, iwork, liwork, info_working_ptr);
    // The current behaviour for Linear Algebra functions to raise an error if something goes wrong
    // or input doesn't satisfy some requirement
    // therefore return early since further computations will be wasted anyway
    if (*info_working_ptr != 0) {
      return;
    }
  }
#endif
}

std::tuple<Tensor, Tensor> _symeig_helper_cuda(const Tensor& self, bool eigenvectors, bool upper) {
  Tensor infos = at::zeros({std::max<int64_t>(1, batchCount(self))}, self.options().dtype(kInt).device(at::kCPU));

  auto eigvals_shape = IntArrayRef(self.sizes().data(), self.dim()-1);  // self.shape[:-1]
  ScalarType real_dtype = toRealValueType(self.scalar_type());

  // magmaSyevd uses a hybrid CPU-GPU algorithm to compute the eigenvalues and eigenvectors.
  // The driver routine magma_(d/s)syev_gpu accepts a tensor on the CPU for eigvalenvalues.
  // The data is later moved to the appropriate device.
  // In the case where self.numel() == 0, we just return an empty tensor of
  // dimensions on the CUDA (to avoid the unnecessary "to(at::kCUDA)")
  auto eigvals_working_copy = self.numel() == 0
                              ? at::empty(eigvals_shape, self.options().dtype(real_dtype))
                              : at::empty(eigvals_shape, self.options().dtype(real_dtype).device(at::kCPU));

  if (self.numel() == 0) {
    return std::tuple<Tensor, Tensor>(eigvals_working_copy, at::empty_like(self, LEGACY_CONTIGUOUS_MEMORY_FORMAT));
  }

  auto self_working_copy = cloneBatchedColumnMajor(self);
  AT_DISPATCH_FLOATING_AND_COMPLEX_TYPES(self.scalar_type(), "symeig_cuda", [&]{
    apply_magma_eigh<scalar_t>(eigvals_working_copy, self_working_copy, infos, upper, eigenvectors);
  });

  at::_linalg_check_errors(infos, "symeig", self.dim() == 2);

  if (eigenvectors) {
    return std::tuple<Tensor, Tensor>(eigvals_working_copy.to(self.device()), self_working_copy);
  } else {
    return std::tuple<Tensor, Tensor>(eigvals_working_copy.to(self.device()), at::empty({0}, self.options()));
  }
}

// ~~~~~~~~~~~~~~~~~~~~~~~~~~~~~~~~~~ linalg_eigh ~~~~~~~~~~~~~~~~~~~~~~~~~~~~~~~~

// This is a type dispatch function for 'apply_magma_eigh'
// For small inputs result is computed on CPU
void linalg_eigh_magma(const Tensor& eigenvalues, const Tensor& eigenvectors, const Tensor& infos, bool upper, bool compute_eigenvectors) {
  // MAGMA just calls LAPACK for eigenvectors.size(-1) <= 128
  // See https://bitbucket.org/icl/magma/src/e6fdca447bd402693e8b0b950a898b6879bbcc41/src/zheevd_gpu.cpp?at=master#lines-258
  // in addition lda is ignored breaking 0x0 inputs
  if (eigenvectors.size(-1) > 128) {
    // MAGMA requires eigenvalues and infos tensors to reside on CPU
    Tensor eigenvalues_cpu = eigenvalues.to(kCPU);
    Tensor infos_cpu = infos.to(kCPU);

    AT_DISPATCH_FLOATING_AND_COMPLEX_TYPES(
      eigenvectors.scalar_type(), "linalg_eigh_magma", [&] {
        apply_magma_eigh<scalar_t>(
            eigenvalues_cpu, eigenvectors, infos_cpu, upper, compute_eigenvectors);
      });

    // Transfer computed by MAGMA results from CPU to GPU
    eigenvalues.copy_(eigenvalues_cpu);
    infos.copy_(infos_cpu);
  } else { // eigenvectors.size(-1) <= 128
    // transfer to CPU, compute the result and copy back to GPU
    // this is faster than going through MAGMA that does the same
    Tensor eigenvalues_cpu = at::empty_like(eigenvalues, eigenvalues.options().device(kCPU));
    if (compute_eigenvectors) {
      Tensor eigenvectors_cpu = at::empty_like(eigenvectors, eigenvectors.options().device(kCPU));
      at::linalg_eigh_out(eigenvalues_cpu, eigenvectors_cpu, eigenvectors.to(kCPU), upper ? "U" : "L");
      eigenvectors.copy_(eigenvectors_cpu);
    } else {
      at::linalg_eigvalsh_out(eigenvalues_cpu, eigenvectors.to(kCPU), upper ? "U" : "L");
    }
    eigenvalues.copy_(eigenvalues_cpu);
  }
}

void linalg_eigh_kernel(const Tensor& eigenvalues, const Tensor& eigenvectors, const Tensor& infos, bool upper, bool compute_eigenvectors) {
#if defined(USE_CUSOLVER)
  auto preferred_backend = at::globalContext().linalgPreferredBackend();
  switch (preferred_backend) {
    case at::LinalgBackend::Magma:
      linalg_eigh_magma(eigenvalues, eigenvectors, infos, upper, compute_eigenvectors);
      break;
    case at::LinalgBackend::Cusolver:
    default:
      linalg_eigh_cusolver(eigenvalues, eigenvectors, infos, upper, compute_eigenvectors);
  }
#else
  linalg_eigh_magma(eigenvalues, eigenvectors, infos, upper, compute_eigenvectors);
#endif
}

REGISTER_CUDA_DISPATCH(linalg_eigh_stub, &linalg_eigh_kernel);

<<<<<<< HEAD
=======
// ~~~~~~~~~~~~~~~~~~~~~~~~~~~~~~~~~ eig ~~~~~~~~~~~~~~~~~~~~~~~~~~~~~~~~~~~~

// magmaEig uses a hybrid CPU-GPU algorithm, which takes and return CPU
// memory. So, we accept a GPU tensor, copy it to CPU memory, and later copy
// the returned values from CPU to GPU. See also magmaSymeig, which uses a
// similar approach.

template <typename scalar_t>
static void apply_eig(const Tensor& self, bool eigenvectors, Tensor& out_eigvals, Tensor& out_eigvecs,
                      int* info_ptr) {
#if !AT_MAGMA_ENABLED()
TORCH_CHECK(false, "Calling torch.eig on a CUDA tensor requires compiling PyTorch with MAGMA. "
                   "Either transfer the tensor to the CPU before calling torch.eig or recompile with MAGMA.");
#else
  TORCH_INTERNAL_ASSERT(self.device() == at::kCPU, "Internal error: apply_eig needs a CPU tensor");
  using value_t = typename c10::scalar_value_type<scalar_t>::type;
  magma_vec_t jobvr = eigenvectors ? MagmaVec : MagmaNoVec;
  magma_int_t n = magma_int_cast(self.size(-1), "n");
  auto self_data = self.data_ptr<scalar_t>();

  auto out_eigvals_data = out_eigvals.data_ptr<scalar_t>();
  scalar_t *wr = out_eigvals_data;

  scalar_t *vr_data = NULL;
  magma_int_t ldvr = 1;
  if (jobvr == MagmaVec)
  {
      vr_data = out_eigvecs.data_ptr<scalar_t>();
      ldvr = n;
  }

  value_t *rwork_data = nullptr;
  if (isComplexType(at::typeMetaToScalarType(self.dtype()))) {
    ALLOCATE_ARRAY(rwork_data, value_t, n*2);
  }

  if (n > 0) {
    // call magmaEig once to get the optimal size of work_data
    scalar_t wkopt;
    magma_int_t info;
    magmaEig<scalar_t, value_t>(MagmaNoVec, jobvr, n, self_data, n, wr, NULL, 1, vr_data, ldvr, &wkopt, -1, rwork_data, &info);
    magma_int_t lwork = static_cast<magma_int_t>(real_impl<scalar_t, value_t>(wkopt));

    // call it a 2nd time to to the actual work
    scalar_t *work_data = nullptr;
    ALLOCATE_ARRAY(work_data, scalar_t, lwork);
    magmaEig<scalar_t, value_t>(MagmaNoVec, jobvr, n, self_data, n, wr, NULL, 1, vr_data, ldvr, work_data, lwork, rwork_data, &info);
    *info_ptr = info;
  }
#endif
}

/*
 * Internal helper; like eig_cuda but:
 *   1. assume that self is a square matrix of side "n"
 *   2. return CPU tensors (because this is what magmaEig returns), which will be copied to GPU memory
 *      by the caller
 */
std::tuple<Tensor, Tensor> eig_kernel_impl(const Tensor& self, bool& eigenvectors) {
  int64_t n = self.size(-1);
  // copy self to pinned CPU memory
  auto self_working_copy = at::empty_strided(
      {n, n}, // square matrix
      {1, n}, // column-ordered, as magmaEig expects
      at::TensorOptions(at::kCPU).dtype(self.dtype()).pinned_memory(true));
  self_working_copy.copy_(self);

  // tensors holding the results. We use empty_strided to make them column-ordered
  auto options = self.options().device(at::kCPU).memory_format(LEGACY_CONTIGUOUS_MEMORY_FORMAT);
  Tensor out_eigvals;
  if (isComplexType(at::typeMetaToScalarType(self.dtype()))) {
      out_eigvals = at::empty({n}, options);
  } else {
      out_eigvals = at::empty_strided({n, 2}, {1, n}, options);
  }
  auto out_eigvecs = eigenvectors
                     ? at::empty_strided({n, n}, {1, n}, options)
                     : Tensor();

  auto infos = at::zeros({}, self_working_copy.options().dtype(kInt));
  AT_DISPATCH_FLOATING_AND_COMPLEX_TYPES(self.scalar_type(), "eig_cuda", [&]{
    apply_eig<scalar_t>(self_working_copy, eigenvectors, out_eigvals, out_eigvecs, infos.data_ptr<int>());
  });
  at::_linalg_check_errors(infos, "eig", /*is_matrix*/true);

  return std::tuple<Tensor, Tensor>(out_eigvals, out_eigvecs);
}

REGISTER_CUDA_DISPATCH(eig_stub, &eig_kernel_impl);

>>>>>>> 1a6b97b8
// ~~~~~~~~~~~~~~~~~~~~~~~~~~~~~~~~~ linalg_eig ~~~~~~~~~~~~~~~~~~~~~~~~~~~~~~~~~~

/*
Computes the eigenvalues and eigenvectors of n-by-n matrix 'input'.
This is an in-place routine, content of 'input', 'values', 'vectors' is overwritten.
'infos' is an int Tensor containing error codes for each matrix in the batched input.
For more information see MAGMA's documentation for GEEV routine.
*/
template <typename scalar_t>
void apply_linalg_eig(Tensor& values, Tensor& vectors, Tensor& input, Tensor& infos, bool compute_eigenvectors) {
#if !AT_MAGMA_ENABLED()
TORCH_CHECK(false, "Calling torch.linalg.eig on a CUDA tensor requires compiling PyTorch with MAGMA. "
                   "Either transfer the tensor to the CPU before calling torch.linalg.eig or recompile with MAGMA.");
#else
  TORCH_INTERNAL_ASSERT_DEBUG_ONLY(input.device() == at::kCPU);
  TORCH_INTERNAL_ASSERT_DEBUG_ONLY(values.device() == at::kCPU);
  TORCH_INTERNAL_ASSERT_DEBUG_ONLY(infos.device() == at::kCPU);
  if (compute_eigenvectors) {
    TORCH_INTERNAL_ASSERT_DEBUG_ONLY(vectors.device() == at::kCPU);
  }

  using value_t = typename c10::scalar_value_type<scalar_t>::type;

  magma_vec_t jobvr = compute_eigenvectors ? MagmaVec : MagmaNoVec;
  magma_vec_t jobvl = MagmaNoVec;  // only right eigenvectors are computed
  magma_int_t n = magma_int_cast(input.size(-1), "n");
  auto lda = std::max<magma_int_t>(1, n);
  auto batch_size = batchCount(input);
  auto input_matrix_stride = matrixStride(input);
  auto values_stride = values.size(-1);
  auto input_data = input.data_ptr<scalar_t>();
  auto values_data = values.data_ptr<scalar_t>();
  auto infos_data = infos.data_ptr<magma_int_t>();
  auto rvectors_data = compute_eigenvectors ? vectors.data_ptr<scalar_t>() : nullptr;
  scalar_t* lvectors_data = nullptr;  // only right eigenvectors are computed
  int64_t ldvr = compute_eigenvectors ? lda : 1;
  int64_t ldvl = 1;

  Tensor rwork;
  value_t* rwork_data = nullptr;
  if (input.is_complex()) {
    ScalarType real_dtype = toRealValueType(input.scalar_type());
    rwork = at::empty({lda * 2}, input.options().dtype(real_dtype));
    rwork_data = rwork.data_ptr<value_t>();
  }

  // call magmaEig once to get the optimal size of work_data
  scalar_t work_query;
  magmaEig<scalar_t, value_t>(jobvl, jobvr, n, input_data, lda, values_data,
    lvectors_data, ldvl, rvectors_data, ldvr, &work_query, -1, rwork_data, &infos_data[0]);

  magma_int_t lwork = std::max<magma_int_t>(1, static_cast<magma_int_t>(real_impl<scalar_t, value_t>(work_query)));
  Tensor work = at::empty({lwork}, input.dtype());
  auto work_data = work.data_ptr<scalar_t>();

  for (auto i = decltype(batch_size){0}; i < batch_size; i++) {
    scalar_t* input_working_ptr = &input_data[i * input_matrix_stride];
    scalar_t* values_working_ptr = &values_data[i * values_stride];
    scalar_t* rvectors_working_ptr = compute_eigenvectors ? &rvectors_data[i * input_matrix_stride] : nullptr;
    int* info_working_ptr = &infos_data[i];
    magmaEig<scalar_t, value_t>(jobvl, jobvr, n, input_working_ptr, lda, values_working_ptr,
      lvectors_data, ldvl, rvectors_working_ptr, ldvr, work_data, lwork, rwork_data, info_working_ptr);
  }
#endif
}

// This is a type dispatching helper function for 'apply_linalg_eig'
void linalg_eig_kernel(Tensor& eigenvalues, Tensor& eigenvectors, Tensor& infos, const Tensor& input, bool compute_eigenvectors) {
  // This function calculates the non-symmetric eigendecomposition in-place
  // tensors should be in batched column major memory format
  // the content of eigenvalues, eigenvectors and infos is overwritten by 'apply_linalg_eig'

  // apply_linalg_eig modifies the provided input matrix in-place, therefore we need a copy
  // MAGMA doesn't have GPU interface for the eigendecomposition and it forces us to transfer 'input' to CPU
  TORCH_INTERNAL_ASSERT_DEBUG_ONLY(input.is_cuda());
  Tensor input_working_copy = at::empty(input.sizes(), input.options().device(kCPU));
  input_working_copy.transpose_(-2, -1);  // make input_working_copy to have Fortran contiguous memory layout
  input_working_copy.copy_(input);

  AT_DISPATCH_FLOATING_AND_COMPLEX_TYPES(input.scalar_type(), "linalg_eig_out_cuda", [&]{
    apply_linalg_eig<scalar_t>(eigenvalues, eigenvectors, input_working_copy, infos, compute_eigenvectors);
  });
}

REGISTER_CUDA_DISPATCH(linalg_eig_stub, &linalg_eig_kernel);

// ~~~~~~~~~~~~~~~~~~~~~~~~~~~~~~~~~~~ svd ~~~~~~~~~~~~~~~~~~~~~~~~~~~~~~~~~~~~~~~

template<typename scalar_t>
static void apply_svd_magma(const Tensor& A,
                            const bool full_matrices,
                            const bool compute_uv,
                            const Tensor& U,
                            const Tensor& S,
                            const Tensor& Vh,
                            const Tensor& info) {
#if !AT_MAGMA_ENABLED()
AT_ERROR("linalg.svd: MAGMA library not found in "
    "compilation. Please rebuild with MAGMA.");
#else
  using value_t = typename c10::scalar_value_type<scalar_t>::type;
  const auto A_data = A.data_ptr<scalar_t>();
  const auto U_data = compute_uv ? U.data_ptr<scalar_t>() : nullptr;
  const auto S_data = S.data_ptr<value_t>();
  const auto Vh_data = compute_uv ? Vh.data_ptr<scalar_t>() : nullptr;
  const auto info_data = info.data_ptr<magma_int_t>();
  const auto A_stride = matrixStride(A);
  const auto U_stride = compute_uv ? matrixStride(U) : 0;
  const auto S_stride = S.size(-1);
  const auto Vh_stride = compute_uv ? matrixStride(Vh) : 0;
  const auto batchsize = batchCount(A);
  const auto jobz = compute_uv ? (full_matrices ? MagmaAllVec : MagmaSomeVec) : MagmaNoVec;

  const auto m = magma_int_cast(A.size(-2), "m");
  const auto n = magma_int_cast(A.size(-1), "n");
  const auto lda = magma_int_cast(A.strides().end()[-1], "lda");
  const auto ldu = compute_uv ? magma_int_cast(U.strides().end()[-1], "ldu") : magma_int_t{1};
  const auto ldvh = compute_uv ? magma_int_cast(Vh.strides().end()[-1], "ldvh") : magma_int_t{1};

  c10::Storage storage_rwork;
  value_t* rwork = nullptr;
  if (A.is_complex()) {
    auto lrwork = computeLRWorkDim(compute_uv ? (full_matrices ? 'A' : 'S') : 'N', m, n);
    storage_rwork = pin_memory<value_t>(lrwork);
    rwork = static_cast<value_t*>(storage_rwork.data());
  }

  magma_int_t* iwork;
  ALLOCATE_ARRAY(iwork, magma_int_t, 8 * std::min(m, n));

  // Query svd for the optimal lwork size
  magma_int_t lwork = -1;
  {
    scalar_t wkopt = 1; // MAGMA might not set the value for the optimal workspace therefore use 1 as the default value
    magmaSvd<scalar_t, value_t>(jobz, m, n,
                                A_data, lda,
                                S_data,
                                compute_uv ? U_data : nullptr, ldu,
                                compute_uv ? Vh_data : nullptr, ldvh,
                                &wkopt, lwork, rwork, iwork, info_data);
    lwork = magma_int_cast(real_impl<scalar_t, value_t>(wkopt), "work_size");
  }
  scalar_t* work;
  ALLOCATE_ARRAY(work, scalar_t, lwork);

  for (int64_t i = 0; i < batchsize; i++) {
    // Compute S, U (optionally), Vh (optionally)
    magmaSvd<scalar_t, value_t>(jobz, m, n,
                                A_data + i * A_stride, lda,
                                S_data + i * S_stride,
                                compute_uv ? U_data + i * U_stride : nullptr, ldu,
                                compute_uv ? Vh_data + i * Vh_stride : nullptr, ldvh,
                                work, lwork, rwork, iwork,
                                info_data + i);
  }
#endif
}

void svd_magma(const Tensor& A,
               const bool full_matrices,
               const bool compute_uv,
               const Tensor& U,
               const Tensor& S,
               const Tensor& Vh,
               const Tensor& info) {
  // A is on GPU and may not have the right strides.
  // We copy it into CPU with the correct strides and in pinned_memory as MAGMA moves things between CPU and GPU
  const auto A_ = A.mT()
                   .to(A.options()
                        .device(kCPU)
                        .memory_format(at::MemoryFormat::Contiguous)
                        .pinned_memory(true))
                   .mT();
  // U, S, Vh, info are the right size and strides, but are on GPU
  // We copy them into CPU in pinned_memory
  const auto empty_like_cpu = [](const Tensor& t) {
    return at::empty_like(t, t.options().device(kCPU).pinned_memory(true));
  };
  auto U_ = compute_uv ? empty_like_cpu(U) : Tensor{};
  auto S_ = empty_like_cpu(S);
  auto Vh_ = compute_uv ? empty_like_cpu(Vh) : Tensor{};
  auto info_ = empty_like_cpu(info);

  AT_DISPATCH_FLOATING_AND_COMPLEX_TYPES(A.scalar_type(), "svd_cuda", [&] {
    apply_svd_magma<scalar_t>(A_, full_matrices, compute_uv, U_, S_, Vh_, info_);
  });

  // Copy from CPU back to CUDA
  // We can do a non_blocking copy, as there is an unconditional check of the infos in
  // the calling function
  if (compute_uv) {
    U.copy_(U_, /*non_blocking*/true);
    Vh.copy_(Vh_, /*non_blocking*/true);
  }
  S.copy_(S_, /*non_blocking*/true);
  info.copy_(info, /*non_blocking*/true);
}

void svd_kernel(const Tensor& A,
                const bool full_matrices,
                const bool compute_uv,
                const c10::optional<c10::string_view>& driver,
                const Tensor& U,
                const Tensor& S,
                const Tensor& Vh,
                const Tensor& info) {
#ifdef USE_CUSOLVER
  // We always use cuSOLVER unless the user has specified they want to use MAGMA
  if (at::globalContext().linalgPreferredBackend() == at::LinalgBackend::Magma) {
    svd_magma(A, full_matrices, compute_uv, U, S, Vh, info);
  } else {
    // svd_cusolver computes V rather than Vh, so we pass a view of Vh.mT
    // and then conjugate Vh in-place
    svd_cusolver(A, full_matrices, compute_uv, driver, U, S, compute_uv ? Vh.mT() : Vh, info);
    if (compute_uv && Vh.is_complex()) {
      Vh._set_conj(!Vh.is_conj());
    }
  }
#else
  svd_magma(A, full_matrices, compute_uv, U, S, Vh, info);
#endif
}

REGISTER_CUDA_DISPATCH(svd_stub, &svd_kernel)

// ~~~~~~~~~~~~~~~~~~~~~~~~~~~~~~~~~ lu_solve ~~~~~~~~~~~~~~~~~~~~~~~~~~~~~~~~~~~~

/*
  Solves the matrix equation A X = B
  X and B are n-by-nrhs matrices, A is represented using the LU factorization.
  This is an in-place routine, content of `B` is overwritten.
  This is a "looped" variant for calling single input MAGMA function on batched input.

  Args:
  * `LU` - [in] the LU factorization of matrix A (see at::linalg_lu_factor)
  * `pivots` - [in] the pivot indices (see at::linalg_lu_factor)
  * `B` -  [in] the right hand side matrix B
           [out] the solution matrix X

  For further details, please see the MAGMA documentation for magma_dgetrs_gpu.
*/
template <typename scalar_t>
static void apply_lu_solve_looped_magma(const Tensor& LU, const Tensor& pivots, const Tensor& B, TransposeType transpose) {
#if !AT_MAGMA_ENABLED()
  TORCH_CHECK(
      false,
      "Calling linalg.lu_solve on a CUDA tensor requires compiling ",
      "PyTorch with MAGMA. Please rebuild with MAGMA.");
#else
  auto trans = to_magma(transpose);
  auto b_data = B.data_ptr<scalar_t>();
  auto lu_data = LU.data_ptr<scalar_t>();

  // MAGMA requires pivots to be a CPU tensor
  Tensor pivots_cpu = pivots.cpu();
  auto pivots_data = pivots_cpu.data_ptr<magma_int_t>();

  auto b_stride = matrixStride(B);
  auto lu_stride = LU.dim() > 2 ? LU.stride(-3) : 0;
  auto pivots_stride = pivots_cpu.dim() > 1 ? pivots_cpu.stride(-2) : 0;
  auto batch_size = batchCount(B);

  magma_int_t n = magma_int_cast(LU.size(-2), "n");
  magma_int_t nrhs = magma_int_cast(B.size(-1), "nrhs");
  auto leading_dimension = std::max<magma_int_t>(1, n);

  // LU and pivots tensors can be broadcasted to B
  // here we construct a helper indexing tensor to linearly index into lu and pivots
  IntArrayRef lu_batch_shape(LU.sizes().data(), LU.dim() - 2);
  IntArrayRef b_batch_shape(B.sizes().data(), B.dim() - 2);
  BroadcastLinearIndices lu_index(
      batchCount(LU), lu_batch_shape, b_batch_shape);

  int info = 0;
  for (decltype(batch_size) i = 0; i < batch_size; i++) {
    int64_t lu_index_i = lu_index(i);
    scalar_t* b_working_ptr = &b_data[i * b_stride];
    scalar_t* lu_working_ptr = &lu_data[lu_index_i * lu_stride];
    int* pivots_working_ptr = &pivots_data[lu_index_i * pivots_stride];

    magmaLuSolve<scalar_t>(n, nrhs, lu_working_ptr, leading_dimension, pivots_working_ptr, b_working_ptr, leading_dimension, &info, trans);

    // info from magmaLuSolve only reports if the i-th parameter is wrong
    // so we don't need to check it all the time
    TORCH_INTERNAL_ASSERT_DEBUG_ONLY(info == 0);
  }
#endif
}

/*
  Solves the matrix equation A X = B
  X and B are n-by-nrhs matrices, A is represented using the LU factorization.
  This is an in-place routine, content of `B` is overwritten.
  This is a specialized batched variant, it is expected to be faster than the "looped" version only for small inputs.

  Args:
  * `lu` - [in] the LU factorization of matrix A (see at::linalg_lu_factor)
  * `pivots` - [in] the pivot indices (see at::linalg_lu_factor)
  * `B` -  [in] the right hand side matrix B
           [out] the solution matrix X

  For further details, please see the MAGMA documentation for magma_dgetrs_batched.
*/
template <typename scalar_t>
static void apply_lu_solve_batched_magma(const Tensor& LU, const Tensor& pivots, const Tensor& B, TransposeType transpose) {
#if !AT_MAGMA_ENABLED()
  TORCH_CHECK(
      false,
      "Calling linalg.lu_solve on a CUDA tensor requires compiling ",
      "PyTorch with MAGMA. Please rebuild with MAGMA.");
#else
  TORCH_INTERNAL_ASSERT(batchCount(B) == batchCount(LU), "batch_size of LU and B must be the same");
  TORCH_INTERNAL_ASSERT(batchCount(LU) == batchCount(pivots.unsqueeze(-1)), "batch_size of LU and pivots must be the same");
  auto trans = to_magma(transpose);
  auto b_data = B.data_ptr<scalar_t>();
  auto lu_data = LU.data_ptr<scalar_t>();

  magma_int_t n = magma_int_cast(LU.size(-2), "n");
  magma_int_t nrhs = magma_int_cast(B.size(-1), "nrhs");
  auto leading_dimension = std::max<magma_int_t>(1, n);

  auto pivots_data = pivots.data_ptr<magma_int_t>();

  auto b_stride = matrixStride(B);
  auto lu_stride = matrixStride(LU);
  auto pivots_stride = pivots.size(-1);
  magma_int_t batch_size = magma_int_cast(batchCount(B), "batchCount");

  magma_int_t** pivots_array;
  scalar_t** lu_array;
  scalar_t** b_array;

  ALLOCATE_ARRAY(pivots_array, magma_int_t*, batch_size);
  ALLOCATE_ARRAY(lu_array, scalar_t*, batch_size);
  ALLOCATE_ARRAY(b_array, scalar_t*, batch_size);

  for (int64_t i = 0; i < batch_size; i++) {
    pivots_array[i] = &pivots_data[i * pivots_stride];
    b_array[i] = &b_data[i * b_stride];
    lu_array[i] = &lu_data[i * lu_stride];
  }

  MAGMAQueue magma_queue(B.get_device());

  // Compute the result in batches of 65535
  // that is the maximum allowed number for batch_size in MAGMA
  constexpr int64_t batch_limit = 65535;

  for (int64_t mini_idx = 0; mini_idx < batch_size; mini_idx += batch_limit) {
    int64_t nbatches = std::min(batch_limit, batch_size - mini_idx);
    scalar_t** lu_array_cur = &lu_array[mini_idx];
    scalar_t** b_array_cur = &b_array[mini_idx];
    magma_int_t** pivots_array_cur = &pivots_array[mini_idx];

    int info;
    magmaLuSolveBatched<scalar_t>(
        n, nrhs, lu_array_cur, leading_dimension,
        pivots_array_cur, b_array_cur, leading_dimension,
        info, nbatches, magma_queue, trans);

    // info from magmaLuSolveBatched only reports if the i-th parameter is wrong
    // so we don't need to check it all the time
    TORCH_INTERNAL_ASSERT_DEBUG_ONLY(info == 0);
  }
#endif
}

static void lu_solve_batched_magma(const Tensor& LU, const Tensor& pivots, const Tensor& B, TransposeType trans) {
  // There is a bug in MAGMA when TransposeType is transpose or conj-transpose.
  TORCH_INTERNAL_ASSERT(trans == TransposeType::NoTranspose);
  AT_DISPATCH_FLOATING_AND_COMPLEX_TYPES(LU.scalar_type(), "lu_solve_batched_magma", [&]{
    apply_lu_solve_batched_magma<scalar_t>(LU, pivots, B, trans);
  });
}

static void lu_solve_looped_magma(const Tensor& LU, const Tensor& pivots, const Tensor& B, TransposeType trans) {
  AT_DISPATCH_FLOATING_AND_COMPLEX_TYPES(LU.scalar_type(), "lu_solve_looped_magma", [&]{
    apply_lu_solve_looped_magma<scalar_t>(LU, pivots, B, trans);
  });
}

c10::MaybeOwned<Tensor> maybe_expand_lu(const Tensor& B, const Tensor& LU) {
  // B and LU have the same number of dimensions
  if (batchCount(B) != batchCount(LU)) {
        auto n = B.dim();
    auto expand_shape = DimVector(B.sizes().slice(0, n - 2));
    expand_shape.append({LU.size(-2), LU.size(-1)});
    return c10::MaybeOwned<Tensor>::owned(
        cloneBatchedColumnMajor(LU.expand(expand_shape)));
  } else {
    return c10::MaybeOwned<Tensor>::borrowed(LU);
  }
}

c10::MaybeOwned<Tensor> maybe_expand_pivots(const Tensor& B, const Tensor& pivots) {
  // B and pivots have the same number of dimensions
  if (batchCount(B) != batchCount(pivots.unsqueeze(-1))) {
    auto expand_shape = DimVector(B.sizes().slice(0, B.dim() - 2));
    expand_shape.push_back(pivots.size(-1));
    return c10::MaybeOwned<Tensor>::owned(pivots.expand(expand_shape).contiguous());
  } else {
    return c10::MaybeOwned<Tensor>::borrowed(pivots);
  }
}

static void lu_solve_kernel(const Tensor& LU, const Tensor& pivots, const Tensor& B, TransposeType trans) {
  // Trivial case. Remove it once `torch.solve` is removed, as linalg.solve already shortcuts this case
  if (B.numel() == 0) {
    return;
  }

  auto b = batchCount(B);
  auto n = LU.size(-2);
  auto k = B.size(-1);
  // magma implementation of LU solve cannot handle a b tensor with last dim > 1024
  // See https://bitbucket.org/icl/magma/issues/19/dgesv_batched-dgetrs_batched-fails-for
  bool over_batched_magma_dim_limit = k > 1024;
  // heuristics determined from tests dicussed in https://github.com/pytorch/pytorch/pull/72935

  // Computes X = U^{-1}L^{-1}P^T B via triangular solves
  // Helps mitigating the bugs in magma
  auto lu_solve_triangular = [n](const Tensor& LU, const Tensor& pivots, const Tensor& B, const TransposeType trans) {
    auto LU_ = maybe_expand_lu(B, LU);
    auto pivots_ = maybe_expand_pivots(B, pivots);
    // LAPACK / cublas / etc returns the permutation in an odd format
    // Here we transform it to a vector representing a permutation, i.e. a (batch of) vectors st. P(i) = j
    auto perm = at::arange(n, pivots_->options().dtype(kLong)).expand(pivots_->sizes()).contiguous();
    auto iter = TensorIteratorConfig()
      .set_check_mem_overlap(false)
      .check_all_same_dtype(false)
      .resize_outputs(false)
      .declare_static_shape(pivots_->sizes(), /*squash_dim=*/pivots_->dim() - 1)
      .add_output(perm)
      .add_input(*pivots_)
      .build();
    unpack_pivots_stub(pivots_->device().type(), iter, n);

    if (trans == TransposeType::NoTranspose) {
      // Get the inverse permutation
      // This is an insertion sort, and it's equivalent to
      // perm = at::argsort(perm);
      // but more parallelisable and O(n), exploiting that perm is a permutation
      auto id_perm = at::arange(n, perm.options()).expand(perm.sizes());
      auto inv_perm = perm.scatter(-1, perm, id_perm);
      // B1 = P^T @ B  (must be done out-of-place as B is both source and target)
      auto B1 = B.scatter(-2, inv_perm.unsqueeze(-1).expand_as(B), B);
      // B = L^{-1} @ B1
      at::linalg_solve_triangular_out(const_cast<Tensor&>(B), *LU_, std::move(B1), /*upper=*/false, /*left=*/true, /*unitriangular=*/true);
      // B = U^{-1} @ B
      at::linalg_solve_triangular_out(const_cast<Tensor&>(B), *LU_, B, /*upper=*/true);
    } else {
      auto LU_H = LU_->mH();
      // B = U^{-H} @ B
      at::linalg_solve_triangular_out(const_cast<Tensor&>(B), LU_H, B, /*upper=*/false);
      // B = L^{-H} @ B
      at::linalg_solve_triangular_out(const_cast<Tensor&>(B), LU_H, B, /*upper=*/true, /*left=*/true, /*unitriangular=*/true);
      // B = P @ B
      B.scatter_(-2, perm.unsqueeze(-1).expand_as(B), B.clone());
    }
  };

#ifdef CUDART_VERSION
  auto lu_solve_batched_cublas_fn = [](const Tensor& LU, const Tensor& pivots, const Tensor& B, TransposeType trans) {
    auto LU_ = maybe_expand_lu(B, LU);
    auto pivots_ = maybe_expand_pivots(B, pivots);
    lu_solve_batched_cublas(*LU_, *pivots_, B, trans);
  };
#endif

  auto lu_solve_batched_magma_fn = [](const Tensor& LU, const Tensor& pivots, const Tensor& B, TransposeType trans) {
    auto LU_ = maybe_expand_lu(B, LU);
    auto pivots_ = maybe_expand_pivots(B, pivots);
    lu_solve_batched_magma(*LU_, *pivots_, B, trans);
  };


  // Preferred Backend
  auto preferred_backend = at::globalContext().linalgPreferredBackend();
#ifdef USE_CUSOLVER
  if (preferred_backend == at::LinalgBackend::Cusolver) {
    if (b <= 2 && n >= 64) {
      lu_solve_looped_cusolver(LU, pivots, B, trans);
    } else {
      lu_solve_batched_cublas_fn(LU, pivots, B, trans);
    }
    return;
  } else
#endif // ifdef USE_CUSOLVER
  if (preferred_backend == at::LinalgBackend::Magma) {
    // Looped magma is very slow, but batched magma is buggy in these two cases
    if (!over_batched_magma_dim_limit && trans == TransposeType::NoTranspose) {
      lu_solve_batched_magma_fn(LU, pivots, B, trans);
    }
    else {
      lu_solve_looped_magma(LU, pivots, B, trans);
    }
    return;
  }

  // Heuristic
  //if (n == k) {
  // if (k <= 16) batched_cublas
  // else solve_triag
  //} else {
  //if (n <= 8) {
  // if (k >= 256 && NoTranspose) batched_magma
  // else batched_cusolver
  //} else if (n <= 32) {
  //  b <= 2 looped_cusolver
  //  k <= 8 batched_cusolver
  //  solve_triag
  //} else if (n <= 64) {
  //  b <= 2 && (k <= 64 || adjoint) looped_cusolver
  //  k <= 8 batched_cusolver
  //  solve_triag
  //} else if (n <= 128) {
  //  if (b <= 2 && k <= 2) looped_cusolver
  //  else if (k <= 2) batched_cusolver
  //  else solve_triag
  //} else { // n > 128
  //  solve_triag
  //}
  //}

  // Particular case when multiplying A^{-1}B where B is square
  // In this case doing two triangular solves is almost always fastest
  if (n == k) {
#ifdef CUDART_VERSION
    if (n <= 16) {
      lu_solve_batched_cublas_fn(LU, pivots, B, trans);
      return;
    }
#endif
    lu_solve_triangular(LU, pivots, B, trans);
    return;
  }

#ifdef CUDART_VERSION
#ifdef USE_CUSOLVER
if (n <= 8) {
  if (use_magma_ && !over_batched_magma_dim_limit && trans == TransposeType::NoTranspose && k >= 256) {
    lu_solve_batched_magma_fn(LU, pivots, B, trans);
  } else {
    lu_solve_batched_cublas_fn(LU, pivots, B, trans);
  }
} else if (n <= 64) {
  if (b <= 2 && (k <= 64 || trans != TransposeType::NoTranspose || n <= 32)) {
    lu_solve_looped_cusolver(LU, pivots, B, trans);
  } else if (k <= 8) {
    lu_solve_batched_cublas_fn(LU, pivots, B, trans);
  } else {
    lu_solve_triangular(LU, pivots, B, trans);
  }
} else if (n <= 128) {
  if (b <= 2 && k <= 2)  {
    lu_solve_looped_cusolver(LU, pivots, B, trans);
  } else if (k <= 2)  {
    lu_solve_batched_cublas_fn(LU, pivots, B, trans);
  } else {
    lu_solve_triangular(LU, pivots, B, trans);
  }
} else { // n > 128
  lu_solve_triangular(LU, pivots, B, trans);
}
#endif // ifdef USE_CUSOLVER
#else  // No cublas or cusolver
  // lu_solve_triangular is almost always best
  lu_solve_triangular(LU, pivots, B, trans);
#endif // ifdef CUDART_VERSION
}

REGISTER_CUDA_DISPATCH(lu_solve_stub, &lu_solve_kernel);

// ~~~~~~~~~~~~~~~~~~~~~~~~~~~~~~~~~~~ lstsq ~~~~~~~~~~~~~~~~~~~~~~~~~~~~~~~~~~~~~~~

template <typename scalar_t>
static void apply_gels(const Tensor& a, Tensor& b, Tensor& infos) {
#if !AT_MAGMA_ENABLED()
  TORCH_CHECK(false, "torch.linalg.lstsq: MAGMA library not found in "
    "compilation. Please rebuild with MAGMA.");
#else
  auto trans = MagmaNoTrans;
  auto m = magma_int_cast(a.size(-2), "m");
  auto n = magma_int_cast(a.size(-1), "n");

  TORCH_CHECK(
    m >= n,
    "torch.linalg.lstsq: only overdetermined systems (input.size(-2) >= input.size(-1)) are allowed on CUDA");

  auto nrhs = magma_int_cast(b.size(-1), "nrhs");
  auto ldda = std::max<magma_int_t>(1, m);
  auto lddb = std::max<magma_int_t>(1, std::max(m, n));
  auto nb = magmaGeqrfOptimalBlocksize<scalar_t>(m, n);
  auto lwork = (m - n + nb) * (nrhs + nb) + nrhs * nb;
  Tensor hwork = at::empty({static_cast<int64_t>(lwork)}, a.scalar_type());
  auto* hwork_ptr = hwork.data_ptr<scalar_t>();

  // MAGMA requires infos tensor to live on CPU
  infos = infos.to(at::kCPU);
  auto infos_data = infos.data_ptr<magma_int_t>();

  batch_iterator_with_broadcasting<scalar_t>(a, b,
    [&](scalar_t* a_working_ptr, scalar_t* b_working_ptr,
      int64_t a_linear_batch_idx) {
      magma_int_t* infos_working_ptr = &infos_data[a_linear_batch_idx];
      magmaGels<scalar_t>(trans, m, n, nrhs,
        a_working_ptr, ldda, b_working_ptr, lddb,
        hwork_ptr, lwork, infos_working_ptr);
    }
  );
#endif
}

void gels_magma(const Tensor& a, Tensor& b, Tensor& infos) {
  AT_DISPATCH_FLOATING_AND_COMPLEX_TYPES(a.scalar_type(), "gels_magma", [&] {
    apply_gels<scalar_t>(a, b, infos);
  });
}

void linalg_lstsq_gels(const Tensor& A, const Tensor& B, const Tensor& /*infos*/) {
  // The steps for using the QR decomposition for solving least squares problems
  // are outlined here https://en.wikipedia.org/wiki/QR_decomposition#Using_for_solution_to_linear_inverse_problems
  auto m = A.size(-2);
  auto n = A.size(-1);
  auto mn = std::min(m, n);

  // explicitly broadcast the batch dimensions of A
  // TODO: revisit this later to use batch_iterator_with_broadcasting in triangular_solve
  IntArrayRef A_batch_sizes(A.sizes().data(), A.dim() - 2);
  IntArrayRef B_batch_sizes(B.sizes().data(), B.dim() - 2);
  std::vector<int64_t> expand_batch_portion = at::infer_size(A_batch_sizes, B_batch_sizes);

  auto tau_shape = A.sizes().vec();
  tau_shape.pop_back();
  tau_shape.back() = mn;
  Tensor tau = at::empty(tau_shape, A.options());

  if (m >= n) {
    // Step 1: compute QR factorization using geqrf
    geqrf_kernel(A, tau);

    // explicitly broadcast the batch dimensions of A
    // we do it after geqrf so that we don't do redundant computations for the same input
    auto A_expand_batch = expand_batch_portion;
    A_expand_batch.insert(A_expand_batch.end(), {A.size(-2), A.size(-1)});
    Tensor A_expanded = A.expand({A_expand_batch});
    bool is_fortran_contiguous = A_expanded.mT().is_contiguous();
    Tensor A_broadcasted = is_fortran_contiguous ? A_expanded : cloneBatchedColumnMajor(A_expanded);
    auto tau_expand_batch = expand_batch_portion;
    tau_expand_batch.push_back(tau.size(-1));
    Tensor tau_broadcasted = tau.expand({tau_expand_batch}).contiguous();

    // Step 2: B <- Q^H B
    ormqr_kernel(A_broadcasted, tau_broadcasted, B, /*left=*/true, /*transpose=*/true);

    // Step 3: solve R X = B
    triangular_solve_kernel(
        const_cast<Tensor&>(A_broadcasted),
        const_cast<Tensor&>(B),
        /*left=*/true,
        /*upper=*/true,
        /*transpose=*/TransposeType::NoTranspose,
        /*unitriangular=*/false);
  } else { // underdetermined case
    Tensor Ah = cloneBatchedColumnMajor(A.mH());

    // Step 1: compute QR factorization of conjugate transpose of A using geqrf
    geqrf_kernel(Ah, tau);

    // explicitly broadcast the batch dimensions of A
    // we do it after geqrf so that we don't do redundant computations for the same input
    auto A_expand_batch = expand_batch_portion;
    A_expand_batch.insert(A_expand_batch.end(), {Ah.size(-2), Ah.size(-1)});
    Tensor Ah_expanded = Ah.expand({A_expand_batch});
    bool is_fortran_contiguous = Ah_expanded.mT().is_contiguous();
    Tensor Ah_broadcasted = is_fortran_contiguous ? Ah_expanded : cloneBatchedColumnMajor(Ah_expanded);

    // Step 2: R^H Z = B
    const auto trans = Ah_broadcasted.is_complex() ? TransposeType::ConjTranspose
                                                   : TransposeType::Transpose;
    triangular_solve_kernel(
        const_cast<Tensor&>(Ah_broadcasted),
        const_cast<Tensor&>(B),
        /*left=*/true,
        /*upper=*/true,
        /*transpose=*/trans,
        /*unitriangular=*/false);

    // B matrix has the size max(m, n) x nrhs
    // triangular_solve_kernel writes its output into the first m rows of B leaving the rest untouched
    // we need to set the rest of the rows to zero so that the multiplication from step 3 is correct
    B.narrow(-2, m, n - m).zero_();

    auto tau_expand_batch = expand_batch_portion;
    tau_expand_batch.push_back(tau.size(-1));
    Tensor tau_broadcasted = tau.expand({tau_expand_batch}).contiguous();

    // Step 3: X <- Q Z
    ormqr_kernel(Ah_broadcasted, tau_broadcasted, B, /*left=*/true, /*transpose=*/false);
  }
}

void gels_looped(const Tensor& a, Tensor& b, Tensor& infos) {
#if defined(USE_CUSOLVER)
  auto preferred_backend = at::globalContext().linalgPreferredBackend();
  switch (preferred_backend) {
    case at::LinalgBackend::Magma:
      return gels_magma(a, b, infos);
    case at::LinalgBackend::Cusolver:
    default:
      // linalg_lstsq_gels is a generic function that is implemented using
      // geqrf_stub, ormqr_stub, and triangular_solve_stub
      // It dispatches to cuSOLVER for CUDA inputs if USE_CUSOLVER is defined
      return linalg_lstsq_gels(a, b, infos);
  }
#else
  return gels_magma(a, b, infos);
#endif
}

void lstsq_kernel(const Tensor& a, Tensor& b, Tensor& /*rank*/, Tensor& /*singular_values*/, Tensor& infos, double /*rcond*/, std::string /*driver_name*/)  {
  auto m = a.size(-2);
  auto n = a.size(-1);

  // first handle the underdetermined case (m < n)
  // this case is not supported by MAGMA or cuBLAS
  if (m < n) {
#if defined(USE_CUSOLVER)
    linalg_lstsq_gels(a, b, infos);
#else
    TORCH_CHECK(
        false,
        "torch.linalg.lstsq: only overdetermined systems (input.size(-2) >= input.size(-1)) are allowed on CUDA. ",
        "Please rebuild with cuSOLVER.");
#endif
  } else { // m >= n
#if !AT_ROCM_ENABLED()
    // On CUDA platform we use either cuBLAS or cuSOLVER here
    // the batched vs looped dispatch is implemented based on the following performance results
    // https://github.com/pytorch/pytorch/pull/54725#issuecomment-832234456
    if (m <= 256 && batchCount(b) >= std::max<int64_t>(2, m / 16)) {
      gels_batched_cublas(a, b, infos);
    } else {
      gels_looped(a, b, infos);
    }
#else
    // On ROCm platform we can only use MAGMA here
    // If MAGMA is not available, an error will be thrown
    gels_magma(a, b, infos);
#endif // !AT_ROCM_ENABLED()
  }
}

REGISTER_CUDA_DISPATCH(lstsq_stub, &lstsq_kernel);

// ~~~~~~~~~~~~~~~~~~~~~~~~~~~~~~~~~~~ legacy_lstsq ~~~~~~~~~~~~~~~~~~~~~~~~~~~~~~~~~~~~~~~

std::tuple<Tensor, Tensor> legacy_lstsq_cuda(const Tensor &B, const Tensor &A) {
  TORCH_WARN_ONCE(
      "torch.lstsq is deprecated in favor of torch.linalg.lstsq and will be removed in a future PyTorch release.\n",
      "torch.linalg.lstsq has reversed arguments and does not return the QR decomposition in "
      "the returned tuple (although it returns other information about the problem).\n",
      "To get the qr decomposition consider using torch.linalg.qr.\n",
      "The returned solution in torch.lstsq stored the residuals of the solution in the ",
      "last m - n columns of the returned value whenever m > n. In torch.linalg.lstsq, the ",
      "residuals in the field 'residuals' of the returned named tuple.\n",
      "The unpacking of the solution, as in\n",
      "X, _ = torch.lstsq(B, A).solution[:A.size(1)]\n",
      "should be replaced with\n",
      "X = torch.linalg.lstsq(A, B).solution"
    );

#if !AT_MAGMA_ENABLED()
  TORCH_CHECK(false, "solve: MAGMA library not found in "
              "compilation. Please rebuild with MAGMA.");
#else
  const auto dtype = A.scalar_type();
  TORCH_CHECK(B.scalar_type() == dtype, "exepected A and B dtypes to match but found ",
              dtype, " and ", B.scalar_type());
  TORCH_CHECK(A.numel() > 0 && A.dim() == 2, "A should be (non-empty) 2 dimensional");
  TORCH_CHECK(B.numel() > 0 && B.dim() == 2, "B should be (non-empty) 2 dimensional");
  auto a_sizes = A.sizes();
  auto b_sizes = B.sizes();
  TORCH_CHECK(a_sizes[0] == b_sizes[0], "Expected A and b to have same size "
      "at dim 0, but A has ", a_sizes[0], " rows and B has ", b_sizes[0], " rows");
  TORCH_CHECK(a_sizes[0] >= a_sizes[1], "Expected A with shape (m x n) to have "
      "m >= n. The case for m < n is not implemented yet.");

  Tensor A_working = cloneBatchedColumnMajor(A);
  Tensor B_working = cloneBatchedColumnMajor(B);

  int64_t m = a_sizes[0];
  int64_t n = a_sizes[1];
  int64_t nrhs = b_sizes[1];

  int info;
  AT_DISPATCH_FLOATING_TYPES(A.scalar_type(), "legacy_lstsq_cuda", [&] {
    scalar_t *a_data = A_working.data_ptr<scalar_t>();
    scalar_t *b_data = B_working.data_ptr<scalar_t>();
    scalar_t wkopt;
    magmaGels(MagmaNoTrans, m, n, nrhs, a_data, m, b_data, m, &wkopt, -1, &info);

    const auto hwork_size = static_cast<magma_int_t>(wkopt);
    scalar_t *hwork = nullptr;
    ALLOCATE_ARRAY(hwork, scalar_t, hwork_size);

    magmaGels(MagmaNoTrans, m, n, nrhs, a_data, m, b_data, m, hwork, hwork_size, &info);
  });

  TORCH_CHECK(info == 0, "MAGMA gels : Argument %d : illegal value", -info);
  return std::tuple<Tensor, Tensor>(B_working, A_working);
#endif  // AT_MAGMA_ENABLED()
}


#if defined(BUILD_LAZY_CUDA_LINALG)
struct DispatchInitializer {
  DispatchInitializer() {
    cuda::detail::LinalgDispatch disp{ _symeig_helper_cuda,
                                       _cholesky_solve_helper_cuda,
                                       legacy_lstsq_cuda,
                                       _linalg_inv_out_helper_cuda};
    cuda::detail::registerLinalgDispatch(disp);
  };
} initializer;

}  // namespace lazy_linalg
#endif
}}  // namespace at::native

#undef ALLOCATE_ARRAY<|MERGE_RESOLUTION|>--- conflicted
+++ resolved
@@ -2344,99 +2344,6 @@
 
 REGISTER_CUDA_DISPATCH(linalg_eigh_stub, &linalg_eigh_kernel);
 
-<<<<<<< HEAD
-=======
-// ~~~~~~~~~~~~~~~~~~~~~~~~~~~~~~~~~ eig ~~~~~~~~~~~~~~~~~~~~~~~~~~~~~~~~~~~~
-
-// magmaEig uses a hybrid CPU-GPU algorithm, which takes and return CPU
-// memory. So, we accept a GPU tensor, copy it to CPU memory, and later copy
-// the returned values from CPU to GPU. See also magmaSymeig, which uses a
-// similar approach.
-
-template <typename scalar_t>
-static void apply_eig(const Tensor& self, bool eigenvectors, Tensor& out_eigvals, Tensor& out_eigvecs,
-                      int* info_ptr) {
-#if !AT_MAGMA_ENABLED()
-TORCH_CHECK(false, "Calling torch.eig on a CUDA tensor requires compiling PyTorch with MAGMA. "
-                   "Either transfer the tensor to the CPU before calling torch.eig or recompile with MAGMA.");
-#else
-  TORCH_INTERNAL_ASSERT(self.device() == at::kCPU, "Internal error: apply_eig needs a CPU tensor");
-  using value_t = typename c10::scalar_value_type<scalar_t>::type;
-  magma_vec_t jobvr = eigenvectors ? MagmaVec : MagmaNoVec;
-  magma_int_t n = magma_int_cast(self.size(-1), "n");
-  auto self_data = self.data_ptr<scalar_t>();
-
-  auto out_eigvals_data = out_eigvals.data_ptr<scalar_t>();
-  scalar_t *wr = out_eigvals_data;
-
-  scalar_t *vr_data = NULL;
-  magma_int_t ldvr = 1;
-  if (jobvr == MagmaVec)
-  {
-      vr_data = out_eigvecs.data_ptr<scalar_t>();
-      ldvr = n;
-  }
-
-  value_t *rwork_data = nullptr;
-  if (isComplexType(at::typeMetaToScalarType(self.dtype()))) {
-    ALLOCATE_ARRAY(rwork_data, value_t, n*2);
-  }
-
-  if (n > 0) {
-    // call magmaEig once to get the optimal size of work_data
-    scalar_t wkopt;
-    magma_int_t info;
-    magmaEig<scalar_t, value_t>(MagmaNoVec, jobvr, n, self_data, n, wr, NULL, 1, vr_data, ldvr, &wkopt, -1, rwork_data, &info);
-    magma_int_t lwork = static_cast<magma_int_t>(real_impl<scalar_t, value_t>(wkopt));
-
-    // call it a 2nd time to to the actual work
-    scalar_t *work_data = nullptr;
-    ALLOCATE_ARRAY(work_data, scalar_t, lwork);
-    magmaEig<scalar_t, value_t>(MagmaNoVec, jobvr, n, self_data, n, wr, NULL, 1, vr_data, ldvr, work_data, lwork, rwork_data, &info);
-    *info_ptr = info;
-  }
-#endif
-}
-
-/*
- * Internal helper; like eig_cuda but:
- *   1. assume that self is a square matrix of side "n"
- *   2. return CPU tensors (because this is what magmaEig returns), which will be copied to GPU memory
- *      by the caller
- */
-std::tuple<Tensor, Tensor> eig_kernel_impl(const Tensor& self, bool& eigenvectors) {
-  int64_t n = self.size(-1);
-  // copy self to pinned CPU memory
-  auto self_working_copy = at::empty_strided(
-      {n, n}, // square matrix
-      {1, n}, // column-ordered, as magmaEig expects
-      at::TensorOptions(at::kCPU).dtype(self.dtype()).pinned_memory(true));
-  self_working_copy.copy_(self);
-
-  // tensors holding the results. We use empty_strided to make them column-ordered
-  auto options = self.options().device(at::kCPU).memory_format(LEGACY_CONTIGUOUS_MEMORY_FORMAT);
-  Tensor out_eigvals;
-  if (isComplexType(at::typeMetaToScalarType(self.dtype()))) {
-      out_eigvals = at::empty({n}, options);
-  } else {
-      out_eigvals = at::empty_strided({n, 2}, {1, n}, options);
-  }
-  auto out_eigvecs = eigenvectors
-                     ? at::empty_strided({n, n}, {1, n}, options)
-                     : Tensor();
-
-  auto infos = at::zeros({}, self_working_copy.options().dtype(kInt));
-  AT_DISPATCH_FLOATING_AND_COMPLEX_TYPES(self.scalar_type(), "eig_cuda", [&]{
-    apply_eig<scalar_t>(self_working_copy, eigenvectors, out_eigvals, out_eigvecs, infos.data_ptr<int>());
-  });
-  at::_linalg_check_errors(infos, "eig", /*is_matrix*/true);
-
-  return std::tuple<Tensor, Tensor>(out_eigvals, out_eigvecs);
-}
-
-REGISTER_CUDA_DISPATCH(eig_stub, &eig_kernel_impl);
-
->>>>>>> 1a6b97b8
 // ~~~~~~~~~~~~~~~~~~~~~~~~~~~~~~~~~ linalg_eig ~~~~~~~~~~~~~~~~~~~~~~~~~~~~~~~~~~
 
 /*
